--- conflicted
+++ resolved
@@ -700,7 +700,47 @@
         end
 
         ##
-<<<<<<< HEAD
+        # Create a transaction to perform multiple reads that are
+        # executed atomically at a single logical point in time in a database.
+        #
+        # All changes are accumulated in memory until the block completes.
+        # Transactions will be automatically retried when documents change
+        # before the transaction is committed. See {Transaction}.
+        #
+        # @see https://firebase.google.com/docs/firestore/manage-data/transactions
+        #   Transactions and Batched Writes
+        #
+        # @param [Time] read_time The maximum number of retries for
+        #   transactions failed due to errors. Default is 5. Optional.
+        #
+        # @yield [transaction] The block for reading data.
+        # @yieldparam [Transaction] transaction The transaction object for
+        #   making changes.
+        #
+        # @return [Object] The return value of the provided
+        #   yield block
+        #
+        # @example Read only transaction with read time
+        #   require "google/cloud/firestore"
+        #
+        #   firestore = Google::Cloud::Firestore.new
+        #
+        #   # Get a document reference
+        #   nyc_ref = firestore.doc "cities/NYC"
+        #
+        #   read_time = Time.now
+        #
+        #   firestore.read_only_transaction(read_time: read_time) do |tx|
+        #     # Get a document snapshot
+        #     nyc_snap = tx.get nyc_ref
+        #   end
+        #
+        def read_only_transaction read_time: nil
+          transaction = Transaction.from_client self, read_time: read_time, read_only: true
+          yield transaction
+        end
+
+        ##
         # Create a bulk writer to perform multiple writes that are
         # executed parallely.
         #
@@ -716,34 +756,10 @@
         #   bulk writer.
         #
         # @example Initializing a BulkWriter with all the configurations.
-=======
-        # Create a transaction to perform multiple reads that are
-        # executed atomically at a single logical point in time in a database.
-        #
-        # All changes are accumulated in memory until the block completes.
-        # Transactions will be automatically retried when documents change
-        # before the transaction is committed. See {Transaction}.
-        #
-        # @see https://firebase.google.com/docs/firestore/manage-data/transactions
-        #   Transactions and Batched Writes
-        #
-        # @param [Time] read_time The maximum number of retries for
-        #   transactions failed due to errors. Default is 5. Optional.
-        #
-        # @yield [transaction] The block for reading data.
-        # @yieldparam [Transaction] transaction The transaction object for
-        #   making changes.
-        #
-        # @return [Object] The return value of the provided
-        #   yield block
-        #
-        # @example Read only transaction with read time
->>>>>>> 4e40343e
-        #   require "google/cloud/firestore"
-        #
-        #   firestore = Google::Cloud::Firestore.new
-        #
-<<<<<<< HEAD
+        #   require "google/cloud/firestore"
+        #
+        #   firestore = Google::Cloud::Firestore.new
+        #
         #   bw = firestore.bulk_writer
         #
         #   bulk_write_result = bw.create "doc_ref", request_threads: 4, batch_threads: 10, retries: 10
@@ -751,21 +767,6 @@
         def bulk_writer request_threads: nil, batch_threads: nil, retries: nil
           BulkWriter.new self, @service, request_threads: request_threads,
                          batch_threads: batch_threads, retries: retries
-=======
-        #   # Get a document reference
-        #   nyc_ref = firestore.doc "cities/NYC"
-        #
-        #   read_time = Time.now
-        #
-        #   firestore.read_only_transaction(read_time: read_time) do |tx|
-        #     # Get a document snapshot
-        #     nyc_snap = tx.get nyc_ref
-        #   end
-        #
-        def read_only_transaction read_time: nil
-          transaction = Transaction.from_client self, read_time: read_time, read_only: true
-          yield transaction
->>>>>>> 4e40343e
         end
 
         # @!endgroup
