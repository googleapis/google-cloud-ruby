# Copyright 2022 Google LLC
#
# Licensed under the Apache License, Version 2.0 (the "License");
# you may not use this file except in compliance with the License.
# You may obtain a copy of the License at
#
#     https://www.apache.org/licenses/LICENSE-2.0
#
# Unless required by applicable law or agreed to in writing, software
# distributed under the License is distributed on an "AS IS" BASIS,
# WITHOUT WARRANTIES OR CONDITIONS OF ANY KIND, either express or implied.
# See the License for the specific language governing permissions and
# limitations under the License.

require "google/cloud/firestore/v1"
require "google/cloud/firestore/aggregate_query_snapshot"

module Google
  module Cloud
    module Firestore
      ##
      # # AggregateQuery
      #
      # An aggregate query can be used to fetch aggregate values (ex: count) for a query
      #
      # Instances of this class are immutable. All methods that refine the aggregate query
      # return new instances.
      #
      # @example
      #   require "google/cloud/firestore"
      #
      #   firestore = Google::Cloud::Firestore.new
      #
      #   query = firestore.col "cities"
      #
      #   # Create an aggregate query
      #   aggregate_query = query.aggregate_query
      #                          .add_count
      #
      #   aggregate_query.get do |aggregate_snapshot|
      #     puts aggregate_snapshot.get
      #   end
      #
      # @example Alias an aggregate query
      #   require "google/cloud/firestore"
      #
      #   firestore = Google::Cloud::Firestore.new
      #
      #   # Create a query
      #   query = firestore.col "cities"
      #
      #   # Create an aggregate query
      #   aggregate_query = query.aggregate_query
      #                          .add_count aggregate_alias: 'total_cities'
      #
      #   aggregate_query.get do |aggregate_snapshot|
      #     puts aggregate_snapshot.get('total_cities')
      #   end
      #
      class AggregateQuery
        ##
        # @private The firestore client object.
        attr_accessor :client

        ##
        # @private The type for limit queries.
        attr_reader :parent_path

        ##
        # @private The Google::Cloud::Firestore::V1::StructuredQuery object.
        attr_reader :query

        ##
        # @private Object of type
        # Google::Cloud::Firestore::V1::StructuredAggregationQuery
        attr_reader :grpc

        ##
        # @private Creates a new AggregateQuery
        def initialize query, parent_path, client
          @query = query
          @parent_path = parent_path
          @client = client
          @grpc = Google::Cloud::Firestore::V1::StructuredAggregationQuery.new(
            structured_query: @query,
            aggregations: []
          )
        end

        ##
        # Adds a count aggregate.
        #
        # @param aggregate_alias [String] Alias to refer to the aggregate. Optional
        #
        # @return [AggregateQuery] A new aggregate query with the added count aggregate.
        #
        # @example
        #   require "google/cloud/firestore"
        #
        #   firestore = Google::Cloud::Firestore.new
        #
        #   query = firestore.col "cities"
        #
        #   # Create an aggregate query
        #   aggregate_query = query.aggregate_query
        #                          .add_count
        #
        #   aggregate_query.get do |aggregate_snapshot|
        #     puts aggregate_snapshot.get
        #   end
        #
        def add_count aggregate_alias: nil
          aggregate_alias ||= ALIASES[:count]
          new_aggregate = Google::Cloud::Firestore::V1::StructuredAggregationQuery::Aggregation.new(
            count: Google::Cloud::Firestore::V1::StructuredAggregationQuery::Aggregation::Count.new,
            alias: aggregate_alias
          )

          start new_aggregate
        end

        ##
<<<<<<< HEAD
        # Adds a sum aggregate.
        #
        # @param field [String] The field to sum by
        # @param aggregate_alias [String] Alias to refer to the aggregate
        #
        # @return [AggregateQuery] A new aggregate query with the added sum aggregate.
        #
        # @example
        #   require "google/cloud/firestore"
        #
        #   firestore = Google::Cloud::Firestore.new
        #
        #   query = firestore.col "cities"
        #
        #   # Create an aggregate query
        #   aggregate_query = query.aggregate_query
        #                          .add_sum("population")
        #
        #   aggregate_query.get do |aggregate_snapshot|
        #     puts aggregate_snapshot.get
        #   end
        #
        def add_sum field, aggregate_alias: nil
          aggregate_alias ||= ALIASES[:sum]
          field = FieldPath.parse field unless field.is_a? FieldPath
          new_aggregate = Google::Cloud::Firestore::V1::StructuredAggregationQuery::Aggregation.new(
            sum: Google::Cloud::Firestore::V1::StructuredAggregationQuery::Aggregation::Sum.new(
              field: Google::Cloud::Firestore::V1::StructuredQuery::FieldReference.new(
                field_path: field.formatted_string
              )
            ),
            alias: aggregate_alias
          )

          start new_aggregate
        end

        ##
        # Adds an average aggregate.
        #
        # @param field [String] The field to apply average on
        # @param aggregate_alias [String] Alias to refer to the aggregate
        #
        # @return [AggregateQuery] A new aggregate query with the added average aggregate.
        #
        # @example
        #   require "google/cloud/firestore"
        #
        #   firestore = Google::Cloud::Firestore.new
        #
        #   query = firestore.col "cities"
        #
        #   # Create an aggregate query
        #   aggregate_query = query.aggregate_query
        #                          .add_avg("population")
        #
        #   aggregate_query.get do |aggregate_snapshot|
        #     puts aggregate_snapshot.get
        #   end
        #
        def add_avg field, aggregate_alias: nil
          aggregate_alias ||= ALIASES[:avg]
          field = FieldPath.parse field unless field.is_a? FieldPath
          new_aggregate = Google::Cloud::Firestore::V1::StructuredAggregationQuery::Aggregation.new(
            avg: Google::Cloud::Firestore::V1::StructuredAggregationQuery::Aggregation::Avg.new(
              field: Google::Cloud::Firestore::V1::StructuredQuery::FieldReference.new(
                field_path: field.formatted_string
              )
            ),
            alias: aggregate_alias
          )

          start new_aggregate
        end

        ##
=======
>>>>>>> c8caeb49
        # @private
        def start new_aggregate
          combined_aggregates = [].concat(grpc.aggregations).concat([new_aggregate])
          new_grpc = Google::Cloud::Firestore::V1::StructuredAggregationQuery.new(
            structured_query: @query,
            aggregations: combined_aggregates
          )
<<<<<<< HEAD
          dup.tap do |aq|
=======
          self.class.new(@query, @parent_path, @client).tap do |aq|
>>>>>>> c8caeb49
            aq.instance_variable_set :@grpc, new_grpc
          end
        end

        ##
        # Retrieves aggregate snapshot for the query.
        #
        # @yield [snapshot] The block for accessing the aggregate query snapshots.
        # @yieldparam [AggregateQuerySnapshot] An aggregate query snapshot.
        #
        # @return [Enumerator<AggregateQuerySnapshot>] A list of aggregate query snapshots.
        #
        # @example
        #   require "google/cloud/firestore"
        #
        #   firestore = Google::Cloud::Firestore.new
        #
        #   query = firestore.col "cities"
        #
        #   # Create an aggregate query
        #   aggregate_query = query.aggregate_query
        #                          .add_count
        #
        #   aggregate_query.get do |aggregate_snapshot|
        #     puts aggregate_snapshot.get
        #   end
        #
        def get
          ensure_service!

          return enum_for :get unless block_given?

          responses = service.run_aggregate_query @parent_path, @grpc
          responses.each do |response|
            next if response.result.nil?
            yield AggregateQuerySnapshot.from_run_aggregate_query_response response
          end
        end

        ##
        # @private
        def to_grpc
          @grpc
        end

        protected

        ##
        # @private
        ALIASES = {
          count: "count",
          sum: "sum",
          avg: "avg"
        }.freeze

        ##
        # @private Raise an error unless a database is available.
        def ensure_client!
          raise "Must have active connection to service" unless client
        end

        ##
        # @private Raise an error unless an active connection to the service
        # is available.
        def ensure_service!
          raise "Must have active connection to service" unless service
        end

        ##
        # @private The Service object.
        def service
          ensure_client!
          client.service
        end
      end
    end
  end
end<|MERGE_RESOLUTION|>--- conflicted
+++ resolved
@@ -120,7 +120,6 @@
         end
 
         ##
-<<<<<<< HEAD
         # Adds a sum aggregate.
         #
         # @param field [String] The field to sum by
@@ -197,8 +196,6 @@
         end
 
         ##
-=======
->>>>>>> c8caeb49
         # @private
         def start new_aggregate
           combined_aggregates = [].concat(grpc.aggregations).concat([new_aggregate])
@@ -206,11 +203,7 @@
             structured_query: @query,
             aggregations: combined_aggregates
           )
-<<<<<<< HEAD
-          dup.tap do |aq|
-=======
           self.class.new(@query, @parent_path, @client).tap do |aq|
->>>>>>> c8caeb49
             aq.instance_variable_set :@grpc, new_grpc
           end
         end
