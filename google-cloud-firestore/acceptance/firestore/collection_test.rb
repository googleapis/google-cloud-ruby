--- conflicted
+++ resolved
@@ -61,8 +61,34 @@
     rand_col.list_documents.map(&:delete)
     _(rand_col.list_documents).must_be :empty?
   end
+  
+  it "lists its documents with read_time" do
+    rand_col = firestore.col "#{root_path}/query/#{SecureRandom.hex(4)}"
+    rand_col.add({foo: "bar"})
+    rand_col.add({bar: "foo"})
 
-<<<<<<< HEAD
+    sleep(1)
+    read_time = Time.now
+    sleep(1)
+
+    rand_col.add({after_time_bar: "after_time_foo"})
+
+    docs = rand_col.list_documents
+    _(docs).must_be_kind_of Google::Cloud::Firestore::DocumentReference::List
+    _(docs.size).must_equal 3
+    _(docs.first).must_be_kind_of Google::Cloud::Firestore::DocumentReference
+    _(docs.first.client).must_be_kind_of Google::Cloud::Firestore::Client
+
+    docs = rand_col.list_documents read_time: read_time
+    _(docs).must_be_kind_of Google::Cloud::Firestore::DocumentReference::List
+    _(docs.size).must_equal 2
+    _(docs.first).must_be_kind_of Google::Cloud::Firestore::DocumentReference
+    _(docs.first.client).must_be_kind_of Google::Cloud::Firestore::Client
+
+    rand_col.list_documents.map(&:delete)
+    _(rand_col.list_documents).must_be :empty? 
+  end
+
   describe "Multiple database tests" do
     it "lists the documents of multiple databases" do
       skip "Don't have secondary database to run the test" unless firestore_2
@@ -91,32 +117,5 @@
       rand_col_2.list_documents.map(&:delete)
       _(rand_col_2.list_documents).must_be :empty?
     end
-=======
-  it "lists its documents" do
-    rand_col = firestore.col "#{root_path}/query/#{SecureRandom.hex(4)}"
-    rand_col.add({foo: "bar"})
-    rand_col.add({bar: "foo"})
-
-    sleep(1)
-    read_time = Time.now
-    sleep(1)
-
-    rand_col.add({after_time_bar: "after_time_foo"})
-
-    docs = rand_col.list_documents
-    _(docs).must_be_kind_of Google::Cloud::Firestore::DocumentReference::List
-    _(docs.size).must_equal 3
-    _(docs.first).must_be_kind_of Google::Cloud::Firestore::DocumentReference
-    _(docs.first.client).must_be_kind_of Google::Cloud::Firestore::Client
-
-    docs = rand_col.list_documents read_time: read_time
-    _(docs).must_be_kind_of Google::Cloud::Firestore::DocumentReference::List
-    _(docs.size).must_equal 2
-    _(docs.first).must_be_kind_of Google::Cloud::Firestore::DocumentReference
-    _(docs.first.client).must_be_kind_of Google::Cloud::Firestore::Client
-
-    rand_col.list_documents.map(&:delete)
-    _(rand_col.list_documents).must_be :empty?
->>>>>>> 65938060
-  end
+  end  
 end