--- conflicted
+++ resolved
@@ -25,15 +25,9 @@
   let(:default_database) { "" }
   let(:database_sec) { "my-secondary-project" }
   let(:credentials) { OpenStruct.new }
-<<<<<<< HEAD
-  let(:dataset) { Google::Cloud::Datastore::Dataset.new(Google::Cloud::Datastore::Service.new(project, credentials)) }
-  let (:read_time_to_timestamp) do
-=======
   let(:dataset) { Google::Cloud::Datastore::Dataset.new(Google::Cloud::Datastore::Service.new(project, credentials, default_database)) }
   let(:secondary_dataset) { Google::Cloud::Datastore::Dataset.new(Google::Cloud::Datastore::Service.new(project, credentials, database_sec)) }
->>>>>>> 5646eced
 
-  end
   # Register this spec type for when :dns is used.
   register_spec_type(self) do |desc, *addl|
     addl.include? :mock_datastore
