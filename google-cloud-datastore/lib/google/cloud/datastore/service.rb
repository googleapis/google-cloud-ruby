# Copyright 2016 Google LLC
#
# Licensed under the Apache License, Version 2.0 (the "License");
# you may not use this file except in compliance with the License.
# You may obtain a copy of the License at
#
#     https://www.apache.org/licenses/LICENSE-2.0
#
# Unless required by applicable law or agreed to in writing, software
# distributed under the License is distributed on an "AS IS" BASIS,
# WITHOUT WARRANTIES OR CONDITIONS OF ANY KIND, either express or implied.
# See the License for the specific language governing permissions and
# limitations under the License.


require "google/cloud/errors"
require "google/cloud/datastore/credentials"
require "google/cloud/datastore/version"
require "google/cloud/datastore/v1"

module Google
  module Cloud
    module Datastore
      ##
      # @private Represents the GAX Datastore service, including all the API
      # methods.
      class Service
        attr_accessor :project
        attr_accessor :credentials
        attr_accessor :host
        attr_accessor :timeout
        attr_accessor :database

        ##
        # Creates a new Service instance.
        def initialize project, credentials, database, host: nil, timeout: nil
          @project = project
          @credentials = credentials
          @host = host
          @timeout = timeout
          @database = database
        end

        def service
          return mocked_service if mocked_service
          @service ||= V1::Datastore::Client.new do |config|
            config.credentials = credentials if credentials
            config.timeout = timeout if timeout
            config.endpoint = host if host
            config.lib_name = "gccl"
            config.lib_version = Google::Cloud::Datastore::VERSION
            config.metadata = { "google-cloud-resource-prefix": "projects/#{@project}/databases/#{database}" }
          end
        end

        attr_accessor :mocked_service

        ##
        # Allocate IDs for incomplete keys.
        # (This is useful for referencing an entity before it is inserted.)
        def allocate_ids *incomplete_keys
          service.allocate_ids project_id: project, database_id: database, keys: incomplete_keys
        end

        ##
        # Look up entities by keys.
<<<<<<< HEAD
        def lookup *keys, consistency: nil, transaction: nil, read_time: nil
          read_options = generate_read_options consistency, transaction, read_time
          service.lookup project_id: project, keys: keys, read_options: read_options
=======
        def lookup *keys, consistency: nil, transaction: nil
          read_options = generate_read_options consistency, transaction

          service.lookup project_id: project, database_id: database, keys: keys, read_options: read_options
>>>>>>> 5646eced
        end

        # Query for entities.
        def run_query query, namespace = nil, consistency: nil, transaction: nil, read_time: nil
          gql_query = nil
          if query.is_a? Google::Cloud::Datastore::V1::GqlQuery
            gql_query = query
            query = nil
          end
          read_options = generate_read_options consistency, transaction, read_time
          if namespace
            partition_id = Google::Cloud::Datastore::V1::PartitionId.new(
              namespace_id: namespace
            )
          end

          service.run_query project_id: project,
                            database_id: database,
                            partition_id: partition_id,
                            read_options: read_options,
                            query: query,
                            gql_query: gql_query
        end

        ## Query for aggregates
        def run_aggregation_query query, namespace = nil, consistency: nil, transaction: nil, read_time: nil
          gql_query = nil
          if query.is_a? Google::Cloud::Datastore::V1::GqlQuery
            gql_query = query
            query = nil
          end
          read_options = generate_read_options consistency, transaction, read_time
          if namespace
            partition_id = Google::Cloud::Datastore::V1::PartitionId.new(
              namespace_id: namespace
            )
          end

          service.run_aggregation_query project_id: project,
                                        partition_id: partition_id,
                                        read_options: read_options,
                                        aggregation_query: query,
                                        gql_query: gql_query
        end

        ##
        # Begin a new transaction.
        def begin_transaction read_only: nil, previous_transaction: nil, read_time: nil
          if read_only
            transaction_options = Google::Cloud::Datastore::V1::TransactionOptions.new
            transaction_options.read_only = \
              Google::Cloud::Datastore::V1::TransactionOptions::ReadOnly.new \
                read_time: read_time_to_timestamp(read_time)

          end
          if previous_transaction
            transaction_options ||= \
              Google::Cloud::Datastore::V1::TransactionOptions.new
            rw = Google::Cloud::Datastore::V1::TransactionOptions::ReadWrite.new(
              previous_transaction: previous_transaction.encode("ASCII-8BIT")
            )
            transaction_options.read_write = rw
          end
          service.begin_transaction project_id: project, database_id: database, transaction_options: transaction_options
        end

        ##
        # Commit a transaction, optionally creating, deleting or modifying
        # some entities.
        def commit mutations, transaction: nil
          mode = transaction.nil? ? :NON_TRANSACTIONAL : :TRANSACTIONAL
          service.commit project_id: project, database_id: database, mode: mode,
                         mutations: mutations, transaction: transaction
        end

        ##
        # Roll back a transaction.
        def rollback transaction
          service.rollback project_id: project, database_id: database, transaction: transaction
        end

        def inspect
          "#{self.class}(#{@project})(#{database})"
        end

        protected

        def generate_read_options consistency, transaction, read_time
          if consistency == :eventual
            return Google::Cloud::Datastore::V1::ReadOptions.new(
              read_consistency: :EVENTUAL
            )
          elsif consistency == :strong
            return Google::Cloud::Datastore::V1::ReadOptions.new(
              read_consistency: :STRONG
            )
          elsif transaction
            return Google::Cloud::Datastore::V1::ReadOptions.new(
              transaction: transaction
            )
          elsif read_time
            return Google::Cloud::Datastore::V1::ReadOptions.new(
              read_time: read_time_to_timestamp(read_time)
            )
          end
          nil
        end

        def read_time_to_timestamp time
          return nil if time.nil?

          # Force the object to be a Time object.
          time = time.to_time.utc

          Google::Protobuf::Timestamp.new(
            seconds: time.to_i,
            nanos: time.usec * 1000
          )
        end
      end
    end
  end
end<|MERGE_RESOLUTION|>--- conflicted
+++ resolved
@@ -64,16 +64,9 @@
 
         ##
         # Look up entities by keys.
-<<<<<<< HEAD
         def lookup *keys, consistency: nil, transaction: nil, read_time: nil
           read_options = generate_read_options consistency, transaction, read_time
-          service.lookup project_id: project, keys: keys, read_options: read_options
-=======
-        def lookup *keys, consistency: nil, transaction: nil
-          read_options = generate_read_options consistency, transaction
-
           service.lookup project_id: project, database_id: database, keys: keys, read_options: read_options
->>>>>>> 5646eced
         end
 
         # Query for entities.
