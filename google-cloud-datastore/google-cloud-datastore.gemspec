--- conflicted
+++ resolved
@@ -20,12 +20,8 @@
   gem.add_dependency "google-cloud-core", "~> 0.20.0"
   gem.add_dependency "grpc", "~> 1.0"
   gem.add_dependency "google-protobuf", "~> 3.0"
-<<<<<<< HEAD
   gem.add_dependency "googleapis-common-protos", "~> 1.3"
-=======
-  gem.add_dependency "googleapis-common-protos", "~> 1.2"
-  gem.add_dependency "google-gax", "~> 0.4.4"
->>>>>>> 82ec7111
+  gem.add_dependency "google-gax", "~> 0.5.0"
 
   gem.add_development_dependency "minitest", "~> 5.9"
   gem.add_development_dependency "minitest-autotest", "~> 1.0"
