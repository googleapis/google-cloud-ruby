--- conflicted
+++ resolved
@@ -1,9 +1,5 @@
 {
-<<<<<<< HEAD
-  "updateTime": "2019-05-07T18:45:44.350135Z",
-=======
   "updateTime": "2019-05-08T10:37:31.116673Z",
->>>>>>> 9871e9da
   "sources": [
     {
       "generator": {
@@ -16,13 +12,8 @@
       "git": {
         "name": "googleapis",
         "remote": "https://github.com/googleapis/googleapis.git",
-<<<<<<< HEAD
-        "sha": "16b030f7c56d39fe359dbecf19174e43a02cd5b8",
-        "internalRef": "247042330"
-=======
         "sha": "51145ff7812d2bb44c1219d0b76dac92a8bd94b2",
         "internalRef": "247143125"
->>>>>>> 9871e9da
       }
     },
     {
