# Copyright 2016 Google LLC
#
# Licensed under the Apache License, Version 2.0 (the "License");
# you may not use this file except in compliance with the License.
# You may obtain a copy of the License at
#
#     https://www.apache.org/licenses/LICENSE-2.0
#
# Unless required by applicable law or agreed to in writing, software
# distributed under the License is distributed on an "AS IS" BASIS,
# WITHOUT WARRANTIES OR CONDITIONS OF ANY KIND, either express or implied.
# See the License for the specific language governing permissions and
# limitations under the License.

require "storage_helper"

describe Google::Cloud::Storage::Bucket, :storage do
  let(:bucket_name) { $bucket_names.first }
  let :bucket do
    storage.bucket(bucket_name) ||
    safe_gcs_execute { storage.create_bucket(bucket_name) }
  end
  let(:created_before) { Date.parse "2019-01-15" }
  let(:created_before_2) { Date.parse "2019-01-16" }
  let(:custom_time_before) { Date.parse "2019-02-15" }
  let(:custom_time_before_2) { Date.parse "2019-02-16" }
  let(:noncurrent_time_before) { Date.parse "2019-03-15" }
  let(:noncurrent_time_before_2) { Date.parse "2019-03-16" }

  before do
    # always reset the bucket permissions
    bucket.acl.private!
  end

  it "creates and gets and updates and deletes a bucket" do
    one_off_bucket_name = "#{bucket_name}_one_off"

    _(storage.bucket(one_off_bucket_name)).must_be :nil?

    one_off_bucket = safe_gcs_execute { storage.create_bucket one_off_bucket_name, user_project: true }

    _(storage.bucket(one_off_bucket_name)).wont_be :nil?

    _(one_off_bucket.storage_class).wont_be :nil?
    _(one_off_bucket.website_main).must_be :nil?
    _(one_off_bucket.website_404).must_be :nil?
    _(one_off_bucket.requester_pays).must_be :nil?
    _(one_off_bucket.labels).must_equal({})
    _(one_off_bucket.location_type).must_equal "multi-region"
    _(one_off_bucket.user_project).must_equal true
    one_off_bucket.update do |b|
      b.storage_class = :nearline
      b.website_main = "index.html"
      b.website_404 = "not_found.html"
      b.requester_pays = true
      # update labels with symbols
      b.labels[:foo] = :bar
    end
    _(one_off_bucket.storage_class).must_equal "NEARLINE"
    _(one_off_bucket.website_main).must_equal "index.html"
    _(one_off_bucket.website_404).must_equal "not_found.html"
    _(one_off_bucket.requester_pays).must_equal true
    # labels with symbols are not strings
    _(one_off_bucket.labels).must_equal({ "foo" => "bar" })
    _(one_off_bucket.location_type).must_equal "multi-region"

    one_off_bucket_copy = storage.bucket one_off_bucket_name, user_project: true
    _(one_off_bucket_copy).wont_be :nil?
    _(one_off_bucket_copy.storage_class).must_equal "NEARLINE"
    _(one_off_bucket_copy.website_main).must_equal "index.html"
    _(one_off_bucket_copy.website_404).must_equal "not_found.html"
    _(one_off_bucket_copy.requester_pays).must_equal true
    _(one_off_bucket_copy.user_project).must_equal true

    one_off_bucket.files.all &:delete
    safe_gcs_execute { one_off_bucket.delete }

    _(storage.bucket(one_off_bucket_name)).must_be :nil?
  end

  it "knows its attributes" do
    _(bucket.id).must_be_kind_of String
    _(bucket.name).must_equal bucket_name
    _(bucket.created_at).must_be_kind_of DateTime
    _(bucket.api_url).must_equal "https://www.googleapis.com/storage/v1/b/#{bucket_name}"
    _(bucket.location).must_be_kind_of String
    _(bucket.location_type).must_equal "multi-region"
    _(bucket.logging_bucket).must_be :nil?
    _(bucket.logging_prefix).must_be :nil?
    _(bucket.storage_class).must_equal "STANDARD"
    _(bucket.versioning?).wont_equal true
    _(bucket.website_main).must_be :nil?
    _(bucket.website_404).must_be :nil?
    _(bucket.requester_pays).must_be :nil?
    _(bucket.labels).must_be :empty?

    _(bucket.retention_period).must_be :nil?
    _(bucket.retention_effective_at).must_be :nil?
    _(bucket.retention_policy_locked?).must_equal false
    _(bucket.default_event_based_hold?).must_equal false

    bucket.cors.each do |cors|
      _(cors).must_be_kind_of Google::Cloud::Storage::Bucket::Cors::Rule
      _(cors.frozen?).must_equal true
    end
    _(bucket.cors.frozen?).must_equal true

    bucket.lifecycle.each do |r|
      _(r).must_be_kind_of Google::Cloud::Storage::Bucket::Lifecycle::Rule
      _(r.frozen?).must_equal true
    end
    _(bucket.lifecycle.frozen?).must_equal true
  end

  it "sets and updates cors rules" do
    bucket.cors do |c|
      c.add_rule ["http://example.org", "https://example.org"],
                 "*",
                 headers: ["X-My-Custom-Header"],
                 max_age: 300
    end

    _(bucket.cors).wont_be :empty?
    _(bucket.cors.last.origin).must_equal ["http://example.org", "https://example.org"]
    _(bucket.cors.last.methods).must_equal ["*"]
    _(bucket.cors.last.headers).must_equal ["X-My-Custom-Header"]
    _(bucket.cors.last.max_age).must_equal 300

    bucket.reload!

    bucket.cors do |c|
      c.last.origin << "https://example.com"
      c.last.methods = ["PUT"]
      c.last.headers << "X-Another-Custom-Header"
      c.last.max_age = 600
    end

    bucket.reload!

    _(bucket.cors.last.origin).must_equal ["http://example.org", "https://example.org", "https://example.com"]
    _(bucket.cors.last.methods).must_equal ["PUT"]
    _(bucket.cors.last.headers).must_equal ["X-My-Custom-Header", "X-Another-Custom-Header"]
    _(bucket.cors.last.max_age).must_equal 600
  end

  it "sets and updates lifecycle rules" do
    original_count = bucket.lifecycle.count

    bucket.lifecycle do |l|
      l.add_set_storage_class_rule "NEARLINE",
                                   age: 10,
                                   created_before: created_before, # string in RFC 3339 format with only the date part also ok
                                   custom_time_before: "2019-02-15", # string in RFC 3339 format with only the date part also ok
                                   days_since_custom_time: 5,
                                   days_since_noncurrent_time: 14,
                                   is_live: true,
                                   matches_storage_class: ["STANDARD"],
                                   noncurrent_time_before: noncurrent_time_before, # string in RFC 3339 format with only the date part also ok
                                   num_newer_versions: 3,
                                   matches_prefix: ["some_prefix"],
                                   matches_suffix: ["some_suffix"]

    end

    _(bucket.lifecycle).wont_be :empty?
    _(bucket.lifecycle.count).must_equal original_count + 1
    _(bucket.lifecycle.last.action).must_equal "SetStorageClass"
    _(bucket.lifecycle.last.storage_class).must_equal "NEARLINE"
    _(bucket.lifecycle.last.age).must_equal 10
    _(bucket.lifecycle.last.created_before).must_equal created_before
    _(bucket.lifecycle.last.custom_time_before).must_equal custom_time_before
    _(bucket.lifecycle.last.days_since_custom_time).must_equal 5
    _(bucket.lifecycle.last.days_since_noncurrent_time).must_equal 14
    _(bucket.lifecycle.last.is_live).must_equal true
    _(bucket.lifecycle.last.matches_storage_class).must_equal ["STANDARD"]
    _(bucket.lifecycle.last.noncurrent_time_before).must_equal noncurrent_time_before
    _(bucket.lifecycle.last.num_newer_versions).must_equal 3
    _(bucket.lifecycle.last.matches_prefix).must_equal ["some_prefix"]
    _(bucket.lifecycle.last.matches_suffix).must_equal ["some_suffix"]

    bucket.reload!

    bucket.lifecycle do |l|
      l.last.storage_class = "COLDLINE"
      l.last.age = 20
      l.last.created_before = "2019-01-16"
      l.last.custom_time_before = "2019-02-16"
      l.last.days_since_custom_time = 6
      l.last.days_since_noncurrent_time = 15
      l.last.is_live = false
      l.last.matches_storage_class = ["NEARLINE"]
      l.last.noncurrent_time_before = "2019-03-16"
      l.last.num_newer_versions = 4
      l.last.matches_prefix = ["some_other_prefix"]
      l.last.matches_suffix = ["some_other_suffix"]


      _(l.last.created_before).must_be_kind_of String
      _(l.last.noncurrent_time_before).must_be_kind_of String
    end

    _(bucket.lifecycle.last.created_before).must_be_kind_of Date
    _(bucket.lifecycle.last.created_before).must_equal created_before_2
    _(bucket.lifecycle.last.custom_time_before).must_be_kind_of Date
    _(bucket.lifecycle.last.custom_time_before).must_equal custom_time_before_2
    _(bucket.lifecycle.last.noncurrent_time_before).must_be_kind_of Date
    _(bucket.lifecycle.last.noncurrent_time_before).must_equal noncurrent_time_before_2
    _(bucket.lifecycle.last.matches_prefix).must_equal ["some_other_prefix"]
    _(bucket.lifecycle.last.matches_suffix).must_equal ["some_other_suffix"]


    bucket.reload!

    _(bucket.lifecycle).wont_be :empty?
    _(bucket.lifecycle.count).must_equal original_count + 1
    _(bucket.lifecycle.last.action).must_equal "SetStorageClass"
    _(bucket.lifecycle.last.storage_class).must_equal "COLDLINE"
    _(bucket.lifecycle.last.age).must_equal 20
    _(bucket.lifecycle.last.created_before).must_be_kind_of Date
    _(bucket.lifecycle.last.created_before).must_equal created_before_2
    _(bucket.lifecycle.last.custom_time_before).must_be_kind_of Date
    _(bucket.lifecycle.last.custom_time_before).must_equal custom_time_before_2
    _(bucket.lifecycle.last.days_since_custom_time).must_equal 6
    _(bucket.lifecycle.last.days_since_noncurrent_time).must_equal 15
    _(bucket.lifecycle.last.is_live).must_equal false
    _(bucket.lifecycle.last.matches_storage_class).must_equal ["NEARLINE"]
    _(bucket.lifecycle.last.noncurrent_time_before).must_be_kind_of Date
    _(bucket.lifecycle.last.noncurrent_time_before).must_equal noncurrent_time_before_2
    _(bucket.lifecycle.last.num_newer_versions).must_equal 4
    _(bucket.lifecycle.last.matches_prefix).must_equal ["some_other_prefix"]
    _(bucket.lifecycle.last.matches_suffix).must_equal ["some_other_suffix"]

    bucket.lifecycle do |l|
      l.delete_at(bucket.lifecycle.count - 1)
    end

    bucket.reload!

    _(bucket.lifecycle.count).must_equal original_count
  end

  it "adds lifecycle action IncompleteMultipartUpload to bucket" do
    original_count = bucket.lifecycle.count

    bucket.lifecycle do |l|
      l.add_abort_incomplete_multipart_upload_rule age: 10,
                                                   matches_prefix: ["images/", :some_prefix],
                                                   matches_suffix: [".pdf", :some_suffix]
    end

    bucket.reload!

    _(bucket.lifecycle).wont_be :empty?
    _(bucket.lifecycle.count).must_equal original_count + 1
    _(bucket.lifecycle.last.action).must_equal "AbortIncompleteMultipartUpload"
    _(bucket.lifecycle.last.age).must_equal 10
    _(bucket.lifecycle.last.matches_prefix).must_equal ["images/", "some_prefix"]
    _(bucket.lifecycle.last.matches_suffix).must_equal [".pdf", "some_suffix"]

    bucket.lifecycle do |l|
      l.delete_at(bucket.lifecycle.count - 1)
    end

    bucket.reload!

    _(bucket.lifecycle.count).must_equal original_count
  end

  it "does not error when getting a file that does not exist" do
    random_bucket = storage.bucket "#{bucket_name}_does_not_exist"
    _(random_bucket).must_be :nil?
  end

  it "creates new bucket with autoclass config and then updates it" do
    one_off_bucket_name = "#{bucket_name}_one_off"

    _(storage.bucket(one_off_bucket_name)).must_be :nil?

<<<<<<< HEAD
    autoclass_config = {enabled: true}

    one_off_bucket = safe_gcs_execute { storage.create_bucket one_off_bucket_name, user_project: true, autoclass: autoclass_config }
    _(storage.bucket(one_off_bucket_name)).wont_be :nil?
    _(one_off_bucket.user_project).must_equal true
    _(one_off_bucket.autoclass.enabled).must_equal true
    prev_toggle_time = one_off_bucket.autoclass.toggle_time

    one_off_bucket.update do |b|
      b.autoclass= false
    end
    _(one_off_bucket.autoclass.enabled).must_equal false
=======
    one_off_bucket = safe_gcs_execute { storage.create_bucket one_off_bucket_name, user_project: true, autoclass_enabled: true }
    _(storage.bucket(one_off_bucket_name)).wont_be :nil?
    _(one_off_bucket.user_project).must_equal true
    _(one_off_bucket.autoclass?).must_equal true
    prev_toggle_time = one_off_bucket.autoclass_toggle_time

    one_off_bucket.update do |b|
      b.autoclass_enabled= false
    end
    _(one_off_bucket.autoclass?).must_equal false
>>>>>>> 7e71cf42

    one_off_bucket_copy = storage.bucket one_off_bucket_name, user_project: true
    _(one_off_bucket_copy).wont_be :nil?
    _(one_off_bucket_copy.user_project).must_equal true
<<<<<<< HEAD
    _(one_off_bucket_copy.autoclass.enabled).must_equal false
    refute one_off_bucket_copy.autoclass.toggle_time == prev_toggle_time
=======
    _(one_off_bucket_copy.autoclass?).must_equal false
    refute one_off_bucket_copy.autoclass_toggle_time == prev_toggle_time
>>>>>>> 7e71cf42

    one_off_bucket.files.all &:delete
    safe_gcs_execute { one_off_bucket.delete }
    _(storage.bucket(one_off_bucket_name)).must_be :nil?
  end

  describe "anonymous project" do
    it "raises when creating a bucket without authentication" do
      anonymous_storage = Google::Cloud::Storage.anonymous
      expect { anonymous_storage.create_bucket bucket_name }.must_raise Google::Cloud::UnauthenticatedError
    end
  end

  it "creates new bucket with rpo DEFAULT then sets rpo to ASYNC_TURBO" do
    single_use_bucket_name = "single_use_#{bucket_name}"

    _(storage.bucket(single_use_bucket_name)).must_be :nil?

    single_use_bucket = safe_gcs_execute { storage.create_bucket single_use_bucket_name, location: "ASIA1" }

    _(single_use_bucket.rpo).must_equal "DEFAULT"

    single_use_bucket.update do |b|
      b.rpo = :ASYNC_TURBO
    end
    _(single_use_bucket.rpo).must_equal "ASYNC_TURBO"

    single_use_bucket.files.all &:delete
    safe_gcs_execute { single_use_bucket.delete }

    _(storage.bucket(single_use_bucket_name)).must_be :nil?
  end

  it "creates a dual region bucket" do
    one_off_bucket_name = "multi_loc_#{bucket_name}"
    _(storage.bucket(one_off_bucket_name)).must_be :nil?

    one_off_bucket = safe_gcs_execute do
      storage.create_bucket one_off_bucket_name,
                            location: "US",
                            custom_placement_config: { data_locations: ["US-EAST1", "US-WEST1"] }
    end

    _(storage.bucket(one_off_bucket_name)).wont_be :nil?

    _(one_off_bucket.name).must_equal one_off_bucket_name
    _(one_off_bucket.location).must_equal "US"
    _(one_off_bucket.data_locations).must_equal ["US-EAST1", "US-WEST1"]
    _(one_off_bucket.location_type).must_equal "dual-region"

    safe_gcs_execute { one_off_bucket.delete }

    _(storage.bucket(one_off_bucket_name)).must_be :nil?
  end
end<|MERGE_RESOLUTION|>--- conflicted
+++ resolved
@@ -276,20 +276,6 @@
 
     _(storage.bucket(one_off_bucket_name)).must_be :nil?
 
-<<<<<<< HEAD
-    autoclass_config = {enabled: true}
-
-    one_off_bucket = safe_gcs_execute { storage.create_bucket one_off_bucket_name, user_project: true, autoclass: autoclass_config }
-    _(storage.bucket(one_off_bucket_name)).wont_be :nil?
-    _(one_off_bucket.user_project).must_equal true
-    _(one_off_bucket.autoclass.enabled).must_equal true
-    prev_toggle_time = one_off_bucket.autoclass.toggle_time
-
-    one_off_bucket.update do |b|
-      b.autoclass= false
-    end
-    _(one_off_bucket.autoclass.enabled).must_equal false
-=======
     one_off_bucket = safe_gcs_execute { storage.create_bucket one_off_bucket_name, user_project: true, autoclass_enabled: true }
     _(storage.bucket(one_off_bucket_name)).wont_be :nil?
     _(one_off_bucket.user_project).must_equal true
@@ -300,18 +286,12 @@
       b.autoclass_enabled= false
     end
     _(one_off_bucket.autoclass?).must_equal false
->>>>>>> 7e71cf42
 
     one_off_bucket_copy = storage.bucket one_off_bucket_name, user_project: true
     _(one_off_bucket_copy).wont_be :nil?
     _(one_off_bucket_copy.user_project).must_equal true
-<<<<<<< HEAD
-    _(one_off_bucket_copy.autoclass.enabled).must_equal false
-    refute one_off_bucket_copy.autoclass.toggle_time == prev_toggle_time
-=======
     _(one_off_bucket_copy.autoclass?).must_equal false
     refute one_off_bucket_copy.autoclass_toggle_time == prev_toggle_time
->>>>>>> 7e71cf42
 
     one_off_bucket.files.all &:delete
     safe_gcs_execute { one_off_bucket.delete }
