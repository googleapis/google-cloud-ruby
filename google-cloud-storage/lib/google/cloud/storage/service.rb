--- conflicted
+++ resolved
@@ -655,21 +655,13 @@
         # Creates a new HMAC key for the specified service account.
         # Returns Google::Apis::StorageV1::HmacKey.
         def create_hmac_key service_account_email, project_id: nil,
-<<<<<<< HEAD
                             user_project: nil
           puts "after: #{service.request_options.inspect}"
-=======
-                            user_project: nil, options: {}
->>>>>>> f5db7836
           execute do
             service.create_project_hmac_key \
               (project_id || @project), service_account_email,
               user_project: user_project(user_project),
-<<<<<<< HEAD
               options: {retries: 0}
-=======
-              options: options
->>>>>>> f5db7836
           end
         end
 
