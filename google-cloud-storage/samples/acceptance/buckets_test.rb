--- conflicted
+++ resolved
@@ -55,12 +55,7 @@
 require_relative "../storage_set_retention_policy"
 require_relative "../storage_get_autoclass"
 require_relative "../storage_set_autoclass"
-<<<<<<< HEAD
-Google::Apis.logger.level = Logger::DEBUG
-
-=======
 require_relative "../storage_move_object"
->>>>>>> c6ddbff9
 
 describe "Buckets Snippets" do
   let(:storage_client)   { Google::Cloud::Storage.new }
@@ -168,7 +163,6 @@
     # end
   end
 
-<<<<<<< HEAD
   # describe "storage_create_bucket_dual_region" do
   #   it "creates dual region bucket" do
   #     location = "US"
@@ -631,390 +625,38 @@
   #     bucket.public_access_prevention = :inherited
   #   end
   # end
-=======
-  describe "cors" do
-    it "cors_configuration, remove_cors_configuration" do
-      bucket.cors { |c| c.clear }
-      assert bucket.cors.empty?
-
-      # cors_configuration
-      assert_output "Set CORS policies for bucket #{bucket.name}\n" do
-        cors_configuration bucket_name: bucket.name
-      end
-
-      bucket.refresh!
-      assert_equal 1, bucket.cors.count
-      rule = bucket.cors.first
-      assert_equal ["*"], rule.origin
-      assert_equal ["PUT", "POST"], rule.methods
-      assert_equal ["Content-Type", "x-goog-resumable"], rule.headers
-      assert_equal 3600, rule.max_age
-
-      # remove_cors_configuration
-      assert_output "Remove CORS policies for bucket #{bucket.name}\n" do
-        remove_cors_configuration bucket_name: bucket.name
-      end
-      bucket.refresh!
-      assert bucket.cors.empty?
-    end
-  end
-
-  describe "requester_pays" do
-    it "enable_requester_pays, disable_requester_pays, get_requester_pays_status" do
-      # enable_requester_pays
-      bucket.requester_pays = false
-
-      assert_output "Requester pays has been enabled for #{bucket.name}\n" do
-        enable_requester_pays bucket_name: bucket.name
-      end
-      bucket.refresh!
-      assert bucket.requester_pays?
-
-      # get_requester_pays_status
-      assert_output "Requester pays status is enabled for #{bucket.name}\n" do
-        get_requester_pays_status bucket_name: bucket.name
-      end
-      assert bucket.requester_pays?
-
-      # disable_requester_pays
-      assert_output "Requester pays has been disabled for #{bucket.name}\n" do
-        disable_requester_pays bucket_name: bucket.name
-      end
-      bucket.refresh!
-      refute bucket.requester_pays?
-
-      # get_requester_pays_status
-      assert_output "Requester pays status is disabled for #{bucket.name}\n" do
-        get_requester_pays_status bucket_name: bucket.name
-      end
-      refute bucket.requester_pays?
-    end
-  end
-
-  describe "uniform_bucket_level_access" do
-    it "enable_uniform_bucket_level_access, get_uniform_bucket_level_access, disable_uniform_bucket_level_access" do
-      # enable_uniform_bucket_level_access
-      bucket.uniform_bucket_level_access = false
-
-      assert_output "Uniform bucket-level access was enabled for #{bucket.name}.\n" do
-        enable_uniform_bucket_level_access bucket_name: bucket.name
-      end
-
-      bucket.refresh!
-      assert bucket.uniform_bucket_level_access?
-
-      # get_uniform_bucket_level_access
-      assert_output "Uniform bucket-level access is enabled for #{bucket.name}.\nBucket " \
-                    "will be locked on #{bucket.uniform_bucket_level_access_locked_at}.\n" do
-        get_uniform_bucket_level_access bucket_name: bucket.name
-      end
-      assert bucket.uniform_bucket_level_access?
-
-      # disable_uniform_bucket_level_access
-      assert_output "Uniform bucket-level access was disabled for #{bucket.name}.\n" do
-        disable_uniform_bucket_level_access bucket_name: bucket.name
-      end
-
-      bucket.refresh!
-      refute bucket.uniform_bucket_level_access?
-
-      # get_uniform_bucket_level_access
-      assert_output "Uniform bucket-level access is disabled for #{bucket.name}.\n" do
-        get_uniform_bucket_level_access bucket_name: bucket.name
-      end
-      refute bucket.uniform_bucket_level_access?
-
-      bucket.uniform_bucket_level_access = false
-    end
-  end
-
-  describe "default Cloud KMS encryption key" do
-    it "set_bucket_default_kms_key, bucket_delete_default_kms_key" do
-      refute bucket.default_kms_key
-
-      # set_bucket_default_kms_key
-      assert_output "Default KMS key for #{bucket.name} was set to #{kms_key}\n" do
-        set_bucket_default_kms_key bucket_name:     bucket.name,
-                                   default_kms_key: kms_key
-      end
-
-      bucket.refresh!
-      assert_equal bucket.default_kms_key, kms_key
-
-      # bucket_delete_default_kms_key
-      assert_output "Default KMS key was removed from #{bucket.name}\n" do
-        bucket_delete_default_kms_key bucket_name: bucket.name
-      end
-
-      bucket.refresh!
-      refute bucket.default_kms_key
-    end
-  end
-
-  describe "get bucket class and location data" do
-    bucket_name = random_bucket_name
-    location = "US"
-    storage_class = "COLDLINE"
-
-    it "get_bucket_class_and_location" do
-      storage_client.create_bucket bucket_name,
-                                   location: location,
-                                   storage_class: storage_class
-      expected_output = "Bucket #{bucket_name} storage class is " \
-                        "#{storage_class}, and the location is #{location}\n"
-      assert_output expected_output do
-        get_bucket_class_and_location bucket_name: bucket_name
-      end
-    end
-  end
-
-  describe "labels" do
-    it "add_bucket_label, remove_bucket_label" do
-      # add_bucket_label
-      label_key = "label_key"
-      label_value = "label_value"
-
-      assert_output "Added label #{label_key} with value #{label_value} to #{bucket.name}\n" do
-        add_bucket_label bucket_name: bucket.name,
-                         label_value: label_value,
-                         label_key:   label_key
-      end
-
-      bucket.refresh!
-      assert_equal bucket.labels[label_key], label_value
-
-      # remove_bucket_label
-      assert_output "Deleted label #{label_key} from #{bucket.name}\n" do
-        remove_bucket_label bucket_name: bucket.name,
-                            label_key:   label_key
-      end
-
-      bucket.refresh!
-      assert bucket.labels[label_key].empty?
-    end
-  end
-
-  describe "lifecycle management" do
-    let(:bucket) { create_bucket_helper random_bucket_name }
-    after { delete_bucket_helper bucket.name }
-
-    it "enable_bucket_lifecycle_management, disable_bucket_lifecycle_management" do
-      # enable_bucket_lifecycle_management
-      out, _err = capture_io do
-        enable_bucket_lifecycle_management bucket_name: bucket.name
-      end
-
-      assert_includes out, "Lifecycle management is enabled"
-
-      # disable_bucket_lifecycle_management
-      out, _err = capture_io do
-        disable_bucket_lifecycle_management bucket_name: bucket.name
-      end
-
-      assert_includes out, "Lifecycle management is disabled"
-    end
-  end
-
-  describe "retention policy" do
-    let(:bucket) { create_bucket_helper random_bucket_name }
-    after { delete_bucket_helper bucket.name }
-
-    it "set_retention_policy, get_retention_policy, remove_retention_policy" do
-      # set_retention_policy
-      assert_output "Retention period for #{bucket.name} is now #{retention_period} seconds.\n" do
-        set_retention_policy bucket_name:      bucket.name,
-                             retention_period: retention_period
-      end
-
-      bucket.refresh!
-      assert_equal bucket.retention_period, retention_period
-
-      # get_retention_policy
-      out, _err = capture_io do
-        get_retention_policy bucket_name: bucket.name
-      end
-
-      assert_includes out, "period: #{retention_period}\n"
-
-      # remove_retention_policy
-      assert_equal bucket.retention_period, retention_period
-      assert_output "Retention policy for #{bucket.name} has been removed.\n" do
-        remove_retention_policy bucket_name: bucket.name
-      end
-
-      bucket.refresh!
-      refute bucket.retention_period
-
-      # lock_retention_policy
-      bucket.retention_period = retention_period
-      out, _err = capture_io do
-        lock_retention_policy bucket_name: bucket.name
-      end
-
-      assert_includes out, "Retention policy for #{bucket.name} is now locked."
-      bucket.refresh!
-      assert bucket.retention_policy_locked?
-
-      # remove_retention_policy
-      assert_output "Policy is locked and retention policy can't be removed.\n" do
-        remove_retention_policy bucket_name: bucket.name
-      end
-    end
-  end
-
-  describe "default_event_based_hold" do
-    it "enable_default_event_based_hold, get_default_event_based_hold, disable_default_event_based_hold" do
-      # enable_default_event_based_hold
-      assert_output "Default event-based hold was enabled for #{bucket.name}.\n" do
-        enable_default_event_based_hold bucket_name: bucket.name
-      end
-
-      bucket.refresh!
-      assert bucket.default_event_based_hold?
-
-      # get_default_event_based_hold
-      assert_output "Default event-based hold is enabled for #{bucket.name}.\n" do
-        get_default_event_based_hold bucket_name: bucket.name
-      end
-
-      # disable_default_event_based_hold
-      bucket.update do |b|
-        b.default_event_based_hold = true
-      end
-
-      assert_output "Default event-based hold was disabled for #{bucket.name}.\n" do
-        disable_default_event_based_hold bucket_name: bucket.name
-      end
-
-      bucket.refresh!
-      refute bucket.default_event_based_hold?
-
-      # get_default_event_based_hold
-      assert_output "Default event-based hold is not enabled for #{bucket.name}.\n" do
-        get_default_event_based_hold bucket_name: bucket.name
-      end
-    end
-  end
-
-  describe "storage_class" do
-    it "change_default_storage_class" do
-      assert_equal "STANDARD", bucket.storage_class
-
-      assert_output "Default storage class for bucket #{bucket.name} has been set to COLDLINE\n" do
-        change_default_storage_class bucket_name: bucket.name
-      end
-
-      bucket.refresh!
-      assert_equal "COLDLINE", bucket.storage_class
-      # teardown
-      bucket.storage_class = "STANDARD"
-    end
-  end
-
-  describe "versioning" do
-    it "enable_versioning, disable_versioning" do
-      # enable_versioning
-      bucket.versioning = false
-
-      assert_output "Versioning was enabled for bucket #{bucket.name}\n" do
-        enable_versioning bucket_name: bucket.name
-      end
-      bucket.refresh!
-      assert bucket.versioning?
-
-      # disable_versioning
-      assert_output "Versioning was disabled for bucket #{bucket.name}\n" do
-        disable_versioning bucket_name: bucket.name
-      end
-      bucket.refresh!
-      refute bucket.versioning?
-    end
-  end
-
-  describe "website_configuration" do
-    let(:main_page_suffix) { "index.html" }
-    let(:not_found_page) { "404.html" }
-
-    it "define_bucket_website_configuration" do
-      expected_out = "Static website bucket #{bucket.name} is set up to use #{main_page_suffix} as the index page " \
-                     "and #{not_found_page} as the 404 page\n"
-
-      assert_output expected_out do
-        define_bucket_website_configuration bucket_name:      bucket.name,
-                                            main_page_suffix: main_page_suffix,
-                                            not_found_page:   not_found_page
-      end
-
-      bucket.refresh!
-      assert_equal main_page_suffix, bucket.website_main
-      assert_equal not_found_page, bucket.website_404
-    end
-  end
-
-  describe "public_access_prevention" do
-    it "set_public_access_prevention_enforced, get_public_access_prevention, " \
-       "set_public_access_prevention_inherited" do
-      bucket.public_access_prevention = :inherited
-      bucket.refresh!
-      _(bucket.public_access_prevention).must_equal "inherited"
-
-      # set_public_access_prevention_enforced
-      assert_output "Public access prevention is set to enforced for #{bucket.name}.\n" do
-        set_public_access_prevention_enforced bucket_name: bucket.name
-      end
-
-      bucket.refresh!
-      _(bucket.public_access_prevention).must_equal "enforced"
-
-      # get_public_access_prevention
-      assert_output "Public access prevention is 'enforced' for #{bucket.name}.\n" do
-        get_public_access_prevention bucket_name: bucket.name
-      end
-      _(bucket.public_access_prevention).must_equal "enforced"
-
-      # set_public_access_prevention_inherited
-      assert_output "Public access prevention is 'inherited' for #{bucket.name}.\n" do
-        set_public_access_prevention_inherited bucket_name: bucket.name
-      end
-
-      bucket.refresh!
-      _(bucket.public_access_prevention).must_equal "inherited"
-      bucket.public_access_prevention = :inherited
-    end
-  end
-
-  describe "storage move file" do
-    let(:source_file) { "file_1_name_#{SecureRandom.hex}.txt" }
-    let(:destination_file) { "file_2_name_#{SecureRandom.hex}.txt" }
-    let :hns_bucket do
-      hierarchical_namespace = Google::Apis::StorageV1::Bucket::HierarchicalNamespace.new enabled: true
-      storage_client.create_bucket random_bucket_name do |b|
-        b.uniform_bucket_level_access = true
-        b.hierarchical_namespace = hierarchical_namespace
-      end
-    end
-    let :create_source_file do
-      file_content = "A" * (3 * 1024 * 1024) # 3 MB of 'A' characters
-      file = StringIO.new file_content
-      hns_bucket.create_file file, source_file
-    end
-    it "file is moved and old file is deleted" do
-      create_source_file
-      out, _err = capture_io do
-        move_object bucket_name: hns_bucket.name, source_file_name: source_file, destination_file_name: destination_file
-      end
-      assert_includes out, "New File #{destination_file} created\n"
-      refute_nil(hns_bucket.file(destination_file))
-      assert_nil(hns_bucket.file(source_file))
-    end
-
-    it "raises error if source and destination are having same filename" do
-      create_source_file
-      exception = assert_raises Google::Cloud::InvalidArgumentError do
-        move_object bucket_name: hns_bucket.name, source_file_name: source_file, destination_file_name: source_file
-      end
-      assert_equal "invalid: Source and destination object names must be different.", exception.message
-    end
-  end
->>>>>>> c6ddbff9
+
+  # describe "storage move file" do
+  #   let(:source_file) { "file_1_name_#{SecureRandom.hex}.txt" }
+  #   let(:destination_file) { "file_2_name_#{SecureRandom.hex}.txt" }
+  #   let :hns_bucket do
+  #     hierarchical_namespace = Google::Apis::StorageV1::Bucket::HierarchicalNamespace.new enabled: true
+  #     storage_client.create_bucket random_bucket_name do |b|
+  #       b.uniform_bucket_level_access = true
+  #       b.hierarchical_namespace = hierarchical_namespace
+  #     end
+  #   end
+  #   let :create_source_file do
+  #     file_content = "A" * (3 * 1024 * 1024) # 3 MB of 'A' characters
+  #     file = StringIO.new file_content
+  #     hns_bucket.create_file file, source_file
+  #   end
+  #   it "file is moved and old file is deleted" do
+  #     create_source_file
+  #     out, _err = capture_io do
+  #       move_object bucket_name: hns_bucket.name, source_file_name: source_file, destination_file_name: destination_file
+  #     end
+  #     assert_includes out, "New File #{destination_file} created\n"
+  #     refute_nil(hns_bucket.file(destination_file))
+  #     assert_nil(hns_bucket.file(source_file))
+  #   end
+
+  #   it "raises error if source and destination are having same filename" do
+  #     create_source_file
+  #     exception = assert_raises Google::Cloud::InvalidArgumentError do
+  #       move_object bucket_name: hns_bucket.name, source_file_name: source_file, destination_file_name: source_file
+  #     end
+  #     assert_equal "invalid: Source and destination object names must be different.", exception.message
+  #   end
+  # end
 end