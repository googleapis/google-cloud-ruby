--- conflicted
+++ resolved
@@ -527,15 +527,13 @@
       "component": "google-cloud-dialogflow-v2",
       "version_file": "lib/google/cloud/dialogflow/v2/version.rb"
     },
-<<<<<<< HEAD
     "google-cloud-discovery_engine": {
       "component": "google-cloud-discovery_engine",
       "version_file": "lib/google/cloud/discovery_engine/version.rb"
-=======
+    },
     "google-cloud-discovery_engine-v1": {
       "component": "google-cloud-discovery_engine-v1",
       "version_file": "lib/google/cloud/discovery_engine/v1/version.rb"
->>>>>>> be978d64
     },
     "google-cloud-discovery_engine-v1beta": {
       "component": "google-cloud-discovery_engine-v1beta",
