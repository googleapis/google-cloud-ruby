{
  "bump-minor-pre-major": true,
  "bump-patch-for-minor-pre-major": false,
  "draft": false,
  "include-component-in-tag": true,
  "include-v-in-tag": true,
  "prerelease": false,
  "release-type": "ruby-yoshi",
  "skip-github-release": false,
  "separate-pull-requests": true,
  "tag-separator": "/",
  "sequential-calls": true,
  "packages": {
    "google-analytics-admin": {
      "component": "google-analytics-admin",
      "version_file": "lib/google/analytics/admin/version.rb"
    },
    "google-analytics-admin-v1alpha": {
      "component": "google-analytics-admin-v1alpha",
      "version_file": "lib/google/analytics/admin/v1alpha/version.rb"
    },
    "google-analytics-data": {
      "component": "google-analytics-data",
      "version_file": "lib/google/analytics/data/version.rb"
    },
    "google-analytics-data-v1beta": {
      "component": "google-analytics-data-v1beta",
      "version_file": "lib/google/analytics/data/v1beta/version.rb"
    },
    "google-apps-chat": {
      "component": "google-apps-chat",
      "version_file": "lib/google/apps/chat/version.rb"
    },
    "google-apps-chat-v1": {
      "component": "google-apps-chat-v1",
      "version_file": "lib/google/apps/chat/v1/version.rb"
    },
    "google-apps-events-subscriptions": {
      "component": "google-apps-events-subscriptions",
      "version_file": "lib/google/apps/events/subscriptions/version.rb"
    },
    "google-apps-events-subscriptions-v1": {
      "component": "google-apps-events-subscriptions-v1",
      "version_file": "lib/google/apps/events/subscriptions/v1/version.rb"
    },
    "google-apps-meet": {
      "component": "google-apps-meet",
      "version_file": "lib/google/apps/meet/version.rb"
    },
    "google-apps-meet-v2": {
      "component": "google-apps-meet-v2",
      "version_file": "lib/google/apps/meet/v2/version.rb"
    },
    "google-apps-meet-v2beta": {
      "component": "google-apps-meet-v2beta",
      "version_file": "lib/google/apps/meet/v2beta/version.rb"
    },
    "google-area120-tables": {
      "component": "google-area120-tables",
      "version_file": "lib/google/area120/tables/version.rb"
    },
    "google-area120-tables-v1alpha1": {
      "component": "google-area120-tables-v1alpha1",
      "version_file": "lib/google/area120/tables/v1alpha1/version.rb"
    },
    "google-cloud-access_approval": {
      "component": "google-cloud-access_approval",
      "version_file": "lib/google/cloud/access_approval/version.rb"
    },
    "google-cloud-access_approval-v1": {
      "component": "google-cloud-access_approval-v1",
      "version_file": "lib/google/cloud/access_approval/v1/version.rb"
    },
    "google-cloud-advisory_notifications": {
      "component": "google-cloud-advisory_notifications",
      "version_file": "lib/google/cloud/advisory_notifications/version.rb"
    },
    "google-cloud-advisory_notifications-v1": {
      "component": "google-cloud-advisory_notifications-v1",
      "version_file": "lib/google/cloud/advisory_notifications/v1/version.rb"
    },
    "google-cloud-ai_platform": {
      "component": "google-cloud-ai_platform",
      "version_file": "lib/google/cloud/ai_platform/version.rb"
    },
    "google-cloud-ai_platform-v1": {
      "component": "google-cloud-ai_platform-v1",
      "version_file": "lib/google/cloud/ai_platform/v1/version.rb"
    },
    "google-cloud-alloy_db": {
      "component": "google-cloud-alloy_db",
      "version_file": "lib/google/cloud/alloy_db/version.rb"
    },
    "google-cloud-alloy_db-v1": {
      "component": "google-cloud-alloy_db-v1",
      "version_file": "lib/google/cloud/alloy_db/v1/version.rb"
    },
    "google-cloud-alloy_db-v1alpha": {
      "component": "google-cloud-alloy_db-v1alpha",
      "version_file": "lib/google/cloud/alloy_db/v1alpha/version.rb"
    },
    "google-cloud-alloy_db-v1beta": {
      "component": "google-cloud-alloy_db-v1beta",
      "version_file": "lib/google/cloud/alloy_db/v1beta/version.rb"
    },
    "google-cloud-api_gateway": {
      "component": "google-cloud-api_gateway",
      "version_file": "lib/google/cloud/api_gateway/version.rb"
    },
    "google-cloud-api_gateway-v1": {
      "component": "google-cloud-api_gateway-v1",
      "version_file": "lib/google/cloud/api_gateway/v1/version.rb"
    },
    "google-cloud-api_keys": {
      "component": "google-cloud-api_keys",
      "version_file": "lib/google/cloud/api_keys/version.rb"
    },
    "google-cloud-api_keys-v2": {
      "component": "google-cloud-api_keys-v2",
      "version_file": "lib/google/cloud/api_keys/v2/version.rb"
    },
    "google-cloud-apigee_connect": {
      "component": "google-cloud-apigee_connect",
      "version_file": "lib/google/cloud/apigee_connect/version.rb"
    },
    "google-cloud-apigee_connect-v1": {
      "component": "google-cloud-apigee_connect-v1",
      "version_file": "lib/google/cloud/apigee_connect/v1/version.rb"
    },
    "google-cloud-apigee_registry": {
      "component": "google-cloud-apigee_registry",
      "version_file": "lib/google/cloud/apigee_registry/version.rb"
    },
    "google-cloud-apigee_registry-v1": {
      "component": "google-cloud-apigee_registry-v1",
      "version_file": "lib/google/cloud/apigee_registry/v1/version.rb"
    },
    "google-cloud-app_engine": {
      "component": "google-cloud-app_engine",
      "version_file": "lib/google/cloud/app_engine/version.rb"
    },
    "google-cloud-app_engine-v1": {
      "component": "google-cloud-app_engine-v1",
      "version_file": "lib/google/cloud/app_engine/v1/version.rb"
    },
    "google-cloud-app_hub": {
      "component": "google-cloud-app_hub",
      "version_file": "lib/google/cloud/app_hub/version.rb"
    },
    "google-cloud-app_hub-v1": {
      "component": "google-cloud-app_hub-v1",
      "version_file": "lib/google/cloud/app_hub/v1/version.rb"
    },
    "google-cloud-artifact_registry": {
      "component": "google-cloud-artifact_registry",
      "version_file": "lib/google/cloud/artifact_registry/version.rb"
    },
    "google-cloud-artifact_registry-v1": {
      "component": "google-cloud-artifact_registry-v1",
      "version_file": "lib/google/cloud/artifact_registry/v1/version.rb"
    },
    "google-cloud-artifact_registry-v1beta2": {
      "component": "google-cloud-artifact_registry-v1beta2",
      "version_file": "lib/google/cloud/artifact_registry/v1beta2/version.rb"
    },
    "google-cloud-asset": {
      "component": "google-cloud-asset",
      "version_file": "lib/google/cloud/asset/version.rb"
    },
    "google-cloud-asset-v1": {
      "component": "google-cloud-asset-v1",
      "version_file": "lib/google/cloud/asset/v1/version.rb"
    },
    "google-cloud-assured_workloads": {
      "component": "google-cloud-assured_workloads",
      "version_file": "lib/google/cloud/assured_workloads/version.rb"
    },
    "google-cloud-assured_workloads-v1": {
      "component": "google-cloud-assured_workloads-v1",
      "version_file": "lib/google/cloud/assured_workloads/v1/version.rb"
    },
    "google-cloud-assured_workloads-v1beta1": {
      "component": "google-cloud-assured_workloads-v1beta1",
      "version_file": "lib/google/cloud/assured_workloads/v1beta1/version.rb"
    },
    "google-cloud-automl": {
      "component": "google-cloud-automl",
      "version_file": "lib/google/cloud/automl/version.rb"
    },
    "google-cloud-automl-v1": {
      "component": "google-cloud-automl-v1",
      "version_file": "lib/google/cloud/automl/v1/version.rb"
    },
    "google-cloud-automl-v1beta1": {
      "component": "google-cloud-automl-v1beta1",
      "version_file": "lib/google/cloud/automl/v1beta1/version.rb"
    },
    "google-cloud-backupdr": {
      "component": "google-cloud-backupdr",
      "version_file": "lib/google/cloud/backupdr/version.rb"
    },
    "google-cloud-backupdr-v1": {
      "component": "google-cloud-backupdr-v1",
      "version_file": "lib/google/cloud/backupdr/v1/version.rb"
    },
    "google-cloud-bare_metal_solution": {
      "component": "google-cloud-bare_metal_solution",
      "version_file": "lib/google/cloud/bare_metal_solution/version.rb"
    },
    "google-cloud-bare_metal_solution-v2": {
      "component": "google-cloud-bare_metal_solution-v2",
      "version_file": "lib/google/cloud/bare_metal_solution/v2/version.rb"
    },
    "google-cloud-batch": {
      "component": "google-cloud-batch",
      "version_file": "lib/google/cloud/batch/version.rb"
    },
    "google-cloud-batch-v1": {
      "component": "google-cloud-batch-v1",
      "version_file": "lib/google/cloud/batch/v1/version.rb"
    },
    "google-cloud-beyond_corp": {
      "component": "google-cloud-beyond_corp",
      "version_file": "lib/google/cloud/beyond_corp/version.rb"
    },
    "google-cloud-beyond_corp-app_connections-v1": {
      "component": "google-cloud-beyond_corp-app_connections-v1",
      "version_file": "lib/google/cloud/beyond_corp/app_connections/v1/version.rb"
    },
    "google-cloud-beyond_corp-app_connectors-v1": {
      "component": "google-cloud-beyond_corp-app_connectors-v1",
      "version_file": "lib/google/cloud/beyond_corp/app_connectors/v1/version.rb"
    },
    "google-cloud-beyond_corp-app_gateways-v1": {
      "component": "google-cloud-beyond_corp-app_gateways-v1",
      "version_file": "lib/google/cloud/beyond_corp/app_gateways/v1/version.rb"
    },
    "google-cloud-beyond_corp-client_gateways-v1": {
      "component": "google-cloud-beyond_corp-client_gateways-v1",
      "version_file": "lib/google/cloud/beyond_corp/client_gateways/v1/version.rb"
    },
    "google-cloud-bigquery": {
      "component": "google-cloud-bigquery",
      "version_file": "lib/google/cloud/bigquery/version.rb"
    },
    "google-cloud-bigquery-analytics_hub": {
      "component": "google-cloud-bigquery-analytics_hub",
      "version_file": "lib/google/cloud/bigquery/analytics_hub/version.rb"
    },
    "google-cloud-bigquery-analytics_hub-v1": {
      "component": "google-cloud-bigquery-analytics_hub-v1",
      "version_file": "lib/google/cloud/bigquery/analytics_hub/v1/version.rb"
    },
    "google-cloud-bigquery-connection": {
      "component": "google-cloud-bigquery-connection",
      "version_file": "lib/google/cloud/bigquery/connection/version.rb"
    },
    "google-cloud-bigquery-connection-v1": {
      "component": "google-cloud-bigquery-connection-v1",
      "version_file": "lib/google/cloud/bigquery/connection/v1/version.rb"
    },
    "google-cloud-bigquery-data_exchange": {
      "component": "google-cloud-bigquery-data_exchange",
      "version_file": "lib/google/cloud/bigquery/data_exchange/version.rb"
    },
    "google-cloud-bigquery-data_exchange-v1beta1": {
      "component": "google-cloud-bigquery-data_exchange-v1beta1",
      "version_file": "lib/google/cloud/bigquery/data_exchange/v1beta1/version.rb"
    },
    "google-cloud-bigquery-data_policies": {
      "component": "google-cloud-bigquery-data_policies",
      "version_file": "lib/google/cloud/bigquery/data_policies/version.rb"
    },
    "google-cloud-bigquery-data_policies-v1": {
      "component": "google-cloud-bigquery-data_policies-v1",
      "version_file": "lib/google/cloud/bigquery/data_policies/v1/version.rb"
    },
    "google-cloud-bigquery-data_policies-v1beta1": {
      "component": "google-cloud-bigquery-data_policies-v1beta1",
      "version_file": "lib/google/cloud/bigquery/data_policies/v1beta1/version.rb"
    },
    "google-cloud-bigquery-data_transfer": {
      "component": "google-cloud-bigquery-data_transfer",
      "version_file": "lib/google/cloud/bigquery/data_transfer/version.rb"
    },
    "google-cloud-bigquery-data_transfer-v1": {
      "component": "google-cloud-bigquery-data_transfer-v1",
      "version_file": "lib/google/cloud/bigquery/data_transfer/v1/version.rb"
    },
    "google-cloud-bigquery-migration": {
      "component": "google-cloud-bigquery-migration",
      "version_file": "lib/google/cloud/bigquery/migration/version.rb"
    },
    "google-cloud-bigquery-migration-v2": {
      "component": "google-cloud-bigquery-migration-v2",
      "version_file": "lib/google/cloud/bigquery/migration/v2/version.rb"
    },
    "google-cloud-bigquery-reservation": {
      "component": "google-cloud-bigquery-reservation",
      "version_file": "lib/google/cloud/bigquery/reservation/version.rb"
    },
    "google-cloud-bigquery-reservation-v1": {
      "component": "google-cloud-bigquery-reservation-v1",
      "version_file": "lib/google/cloud/bigquery/reservation/v1/version.rb"
    },
    "google-cloud-bigquery-storage": {
      "component": "google-cloud-bigquery-storage",
      "version_file": "lib/google/cloud/bigquery/storage/version.rb"
    },
    "google-cloud-bigquery-storage-v1": {
      "component": "google-cloud-bigquery-storage-v1",
      "version_file": "lib/google/cloud/bigquery/storage/v1/version.rb"
    },
    "google-cloud-bigtable": {
      "component": "google-cloud-bigtable",
      "version_file": "lib/google/cloud/bigtable/version.rb"
    },
    "google-cloud-bigtable-admin-v2": {
      "component": "google-cloud-bigtable-admin-v2",
      "version_file": "lib/google/cloud/bigtable/admin/v2/version.rb"
    },
    "google-cloud-bigtable-v2": {
      "component": "google-cloud-bigtable-v2",
      "version_file": "lib/google/cloud/bigtable/v2/version.rb"
    },
    "google-cloud-billing": {
      "component": "google-cloud-billing",
      "version_file": "lib/google/cloud/billing/version.rb"
    },
    "google-cloud-billing-budgets": {
      "component": "google-cloud-billing-budgets",
      "version_file": "lib/google/cloud/billing/budgets/version.rb"
    },
    "google-cloud-billing-budgets-v1": {
      "component": "google-cloud-billing-budgets-v1",
      "version_file": "lib/google/cloud/billing/budgets/v1/version.rb"
    },
    "google-cloud-billing-budgets-v1beta1": {
      "component": "google-cloud-billing-budgets-v1beta1",
      "version_file": "lib/google/cloud/billing/budgets/v1beta1/version.rb"
    },
    "google-cloud-billing-v1": {
      "component": "google-cloud-billing-v1",
      "version_file": "lib/google/cloud/billing/v1/version.rb"
    },
    "google-cloud-binary_authorization": {
      "component": "google-cloud-binary_authorization",
      "version_file": "lib/google/cloud/binary_authorization/version.rb"
    },
    "google-cloud-binary_authorization-v1": {
      "component": "google-cloud-binary_authorization-v1",
      "version_file": "lib/google/cloud/binary_authorization/v1/version.rb"
    },
    "google-cloud-binary_authorization-v1beta1": {
      "component": "google-cloud-binary_authorization-v1beta1",
      "version_file": "lib/google/cloud/binary_authorization/v1beta1/version.rb"
    },
    "google-cloud-build": {
      "component": "google-cloud-build",
      "version_file": "lib/google/cloud/build/version.rb"
    },
    "google-cloud-build-v1": {
      "component": "google-cloud-build-v1",
      "version_file": "lib/google/cloud/build/v1/version.rb"
    },
    "google-cloud-build-v2": {
      "component": "google-cloud-build-v2",
      "version_file": "lib/google/cloud/build/v2/version.rb"
    },
    "google-cloud-certificate_manager": {
      "component": "google-cloud-certificate_manager",
      "version_file": "lib/google/cloud/certificate_manager/version.rb"
    },
    "google-cloud-certificate_manager-v1": {
      "component": "google-cloud-certificate_manager-v1",
      "version_file": "lib/google/cloud/certificate_manager/v1/version.rb"
    },
    "google-cloud-channel": {
      "component": "google-cloud-channel",
      "version_file": "lib/google/cloud/channel/version.rb"
    },
    "google-cloud-channel-v1": {
      "component": "google-cloud-channel-v1",
      "version_file": "lib/google/cloud/channel/v1/version.rb"
    },
    "google-cloud-cloud_controls_partner": {
      "component": "google-cloud-cloud_controls_partner",
      "version_file": "lib/google/cloud/cloud_controls_partner/version.rb"
    },
    "google-cloud-cloud_controls_partner-v1": {
      "component": "google-cloud-cloud_controls_partner-v1",
      "version_file": "lib/google/cloud/cloud_controls_partner/v1/version.rb"
    },
    "google-cloud-cloud_controls_partner-v1beta": {
      "component": "google-cloud-cloud_controls_partner-v1beta",
      "version_file": "lib/google/cloud/cloud_controls_partner/v1beta/version.rb"
    },
    "google-cloud-cloud_dms": {
      "component": "google-cloud-cloud_dms",
      "version_file": "lib/google/cloud/cloud_dms/version.rb"
    },
    "google-cloud-cloud_dms-v1": {
      "component": "google-cloud-cloud_dms-v1",
      "version_file": "lib/google/cloud/cloud_dms/v1/version.rb"
    },
    "google-cloud-cloud_quotas": {
      "component": "google-cloud-cloud_quotas",
      "version_file": "lib/google/cloud/cloud_quotas/version.rb"
    },
    "google-cloud-cloud_quotas-v1": {
      "component": "google-cloud-cloud_quotas-v1",
      "version_file": "lib/google/cloud/cloud_quotas/v1/version.rb"
    },
    "google-cloud-commerce-consumer-procurement": {
      "component": "google-cloud-commerce-consumer-procurement",
      "version_file": "lib/google/cloud/commerce/consumer/procurement/version.rb"
    },
    "google-cloud-commerce-consumer-procurement-v1": {
      "component": "google-cloud-commerce-consumer-procurement-v1",
      "version_file": "lib/google/cloud/commerce/consumer/procurement/v1/version.rb"
    },
    "google-cloud-compute": {
      "component": "google-cloud-compute",
      "version_file": "lib/google/cloud/compute/version.rb"
    },
    "google-cloud-compute-v1": {
      "component": "google-cloud-compute-v1",
      "version_file": "lib/google/cloud/compute/v1/version.rb"
    },
    "google-cloud-confidential_computing": {
      "component": "google-cloud-confidential_computing",
      "version_file": "lib/google/cloud/confidential_computing/version.rb"
    },
    "google-cloud-confidential_computing-v1": {
      "component": "google-cloud-confidential_computing-v1",
      "version_file": "lib/google/cloud/confidential_computing/v1/version.rb"
    },
    "google-cloud-config_service": {
      "component": "google-cloud-config_service",
      "version_file": "lib/google/cloud/config_service/version.rb"
    },
    "google-cloud-config_service-v1": {
      "component": "google-cloud-config_service-v1",
      "version_file": "lib/google/cloud/config_service/v1/version.rb"
    },
    "google-cloud-contact_center_insights": {
      "component": "google-cloud-contact_center_insights",
      "version_file": "lib/google/cloud/contact_center_insights/version.rb"
    },
    "google-cloud-contact_center_insights-v1": {
      "component": "google-cloud-contact_center_insights-v1",
      "version_file": "lib/google/cloud/contact_center_insights/v1/version.rb"
    },
    "google-cloud-container": {
      "component": "google-cloud-container",
      "version_file": "lib/google/cloud/container/version.rb"
    },
    "google-cloud-container-v1": {
      "component": "google-cloud-container-v1",
      "version_file": "lib/google/cloud/container/v1/version.rb"
    },
    "google-cloud-container-v1beta1": {
      "component": "google-cloud-container-v1beta1",
      "version_file": "lib/google/cloud/container/v1beta1/version.rb"
    },
    "google-cloud-container_analysis": {
      "component": "google-cloud-container_analysis",
      "version_file": "lib/google/cloud/container_analysis/version.rb"
    },
    "google-cloud-container_analysis-v1": {
      "component": "google-cloud-container_analysis-v1",
      "version_file": "lib/google/cloud/container_analysis/v1/version.rb"
    },
    "google-cloud-core": {
      "component": "google-cloud-core",
      "version_file": "lib/google/cloud/core/version.rb"
    },
    "google-cloud-data_catalog": {
      "component": "google-cloud-data_catalog",
      "version_file": "lib/google/cloud/data_catalog/version.rb"
    },
    "google-cloud-data_catalog-lineage": {
      "component": "google-cloud-data_catalog-lineage",
      "version_file": "lib/google/cloud/data_catalog/lineage/version.rb"
    },
    "google-cloud-data_catalog-lineage-v1": {
      "component": "google-cloud-data_catalog-lineage-v1",
      "version_file": "lib/google/cloud/data_catalog/lineage/v1/version.rb"
    },
    "google-cloud-data_catalog-v1": {
      "component": "google-cloud-data_catalog-v1",
      "version_file": "lib/google/cloud/data_catalog/v1/version.rb"
    },
    "google-cloud-data_catalog-v1beta1": {
      "component": "google-cloud-data_catalog-v1beta1",
      "version_file": "lib/google/cloud/data_catalog/v1beta1/version.rb"
    },
    "google-cloud-data_fusion": {
      "component": "google-cloud-data_fusion",
      "version_file": "lib/google/cloud/data_fusion/version.rb"
    },
    "google-cloud-data_fusion-v1": {
      "component": "google-cloud-data_fusion-v1",
      "version_file": "lib/google/cloud/data_fusion/v1/version.rb"
    },
    "google-cloud-data_labeling": {
      "component": "google-cloud-data_labeling",
      "version_file": "lib/google/cloud/data_labeling/version.rb"
    },
    "google-cloud-data_labeling-v1beta1": {
      "component": "google-cloud-data_labeling-v1beta1",
      "version_file": "lib/google/cloud/data_labeling/v1beta1/version.rb"
    },
    "google-cloud-dataflow": {
      "component": "google-cloud-dataflow",
      "version_file": "lib/google/cloud/dataflow/version.rb"
    },
    "google-cloud-dataflow-v1beta3": {
      "component": "google-cloud-dataflow-v1beta3",
      "version_file": "lib/google/cloud/dataflow/v1beta3/version.rb"
    },
    "google-cloud-dataform": {
      "component": "google-cloud-dataform",
      "version_file": "lib/google/cloud/dataform/version.rb"
    },
    "google-cloud-dataform-v1beta1": {
      "component": "google-cloud-dataform-v1beta1",
      "version_file": "lib/google/cloud/dataform/v1beta1/version.rb"
    },
    "google-cloud-dataplex": {
      "component": "google-cloud-dataplex",
      "version_file": "lib/google/cloud/dataplex/version.rb"
    },
    "google-cloud-dataplex-v1": {
      "component": "google-cloud-dataplex-v1",
      "version_file": "lib/google/cloud/dataplex/v1/version.rb"
    },
    "google-cloud-dataproc": {
      "component": "google-cloud-dataproc",
      "version_file": "lib/google/cloud/dataproc/version.rb"
    },
    "google-cloud-dataproc-v1": {
      "component": "google-cloud-dataproc-v1",
      "version_file": "lib/google/cloud/dataproc/v1/version.rb"
    },
    "google-cloud-dataqna": {
      "component": "google-cloud-dataqna",
      "version_file": "lib/google/cloud/dataqna/version.rb"
    },
    "google-cloud-dataqna-v1alpha": {
      "component": "google-cloud-dataqna-v1alpha",
      "version_file": "lib/google/cloud/dataqna/v1alpha/version.rb"
    },
    "google-cloud-datastore": {
      "component": "google-cloud-datastore",
      "version_file": "lib/google/cloud/datastore/version.rb"
    },
    "google-cloud-datastore-admin": {
      "component": "google-cloud-datastore-admin",
      "version_file": "lib/google/cloud/datastore/admin/version.rb"
    },
    "google-cloud-datastore-admin-v1": {
      "component": "google-cloud-datastore-admin-v1",
      "version_file": "lib/google/cloud/datastore/admin/v1/version.rb"
    },
    "google-cloud-datastore-v1": {
      "component": "google-cloud-datastore-v1",
      "version_file": "lib/google/cloud/datastore/v1/version.rb"
    },
    "google-cloud-datastream": {
      "component": "google-cloud-datastream",
      "version_file": "lib/google/cloud/datastream/version.rb"
    },
    "google-cloud-datastream-v1": {
      "component": "google-cloud-datastream-v1",
      "version_file": "lib/google/cloud/datastream/v1/version.rb"
    },
    "google-cloud-datastream-v1alpha1": {
      "component": "google-cloud-datastream-v1alpha1",
      "version_file": "lib/google/cloud/datastream/v1alpha1/version.rb"
    },
    "google-cloud-deploy": {
      "component": "google-cloud-deploy",
      "version_file": "lib/google/cloud/deploy/version.rb"
    },
    "google-cloud-deploy-v1": {
      "component": "google-cloud-deploy-v1",
      "version_file": "lib/google/cloud/deploy/v1/version.rb"
    },
    "google-cloud-dialogflow": {
      "component": "google-cloud-dialogflow",
      "version_file": "lib/google/cloud/dialogflow/version.rb"
    },
    "google-cloud-dialogflow-cx": {
      "component": "google-cloud-dialogflow-cx",
      "version_file": "lib/google/cloud/dialogflow/cx/version.rb"
    },
    "google-cloud-dialogflow-cx-v3": {
      "component": "google-cloud-dialogflow-cx-v3",
      "version_file": "lib/google/cloud/dialogflow/cx/v3/version.rb"
    },
    "google-cloud-dialogflow-v2": {
      "component": "google-cloud-dialogflow-v2",
      "version_file": "lib/google/cloud/dialogflow/v2/version.rb"
    },
    "google-cloud-discovery_engine": {
      "component": "google-cloud-discovery_engine",
      "version_file": "lib/google/cloud/discovery_engine/version.rb"
    },
    "google-cloud-discovery_engine-v1": {
      "component": "google-cloud-discovery_engine-v1",
      "version_file": "lib/google/cloud/discovery_engine/v1/version.rb"
    },
    "google-cloud-discovery_engine-v1beta": {
      "component": "google-cloud-discovery_engine-v1beta",
      "version_file": "lib/google/cloud/discovery_engine/v1beta/version.rb"
    },
    "google-cloud-dlp": {
      "component": "google-cloud-dlp",
      "version_file": "lib/google/cloud/dlp/version.rb"
    },
    "google-cloud-dlp-v2": {
      "component": "google-cloud-dlp-v2",
      "version_file": "lib/google/cloud/dlp/v2/version.rb"
    },
    "google-cloud-dns": {
      "component": "google-cloud-dns",
      "version_file": "lib/google/cloud/dns/version.rb"
    },
    "google-cloud-document_ai": {
      "component": "google-cloud-document_ai",
      "version_file": "lib/google/cloud/document_ai/version.rb"
    },
    "google-cloud-document_ai-v1": {
      "component": "google-cloud-document_ai-v1",
      "version_file": "lib/google/cloud/document_ai/v1/version.rb"
    },
    "google-cloud-document_ai-v1beta3": {
      "component": "google-cloud-document_ai-v1beta3",
      "version_file": "lib/google/cloud/document_ai/v1beta3/version.rb"
    },
    "google-cloud-domains": {
      "component": "google-cloud-domains",
      "version_file": "lib/google/cloud/domains/version.rb"
    },
    "google-cloud-domains-v1": {
      "component": "google-cloud-domains-v1",
      "version_file": "lib/google/cloud/domains/v1/version.rb"
    },
    "google-cloud-domains-v1beta1": {
      "component": "google-cloud-domains-v1beta1",
      "version_file": "lib/google/cloud/domains/v1beta1/version.rb"
    },
    "google-cloud-edge_network": {
      "component": "google-cloud-edge_network",
      "version_file": "lib/google/cloud/edge_network/version.rb"
    },
    "google-cloud-edge_network-v1": {
      "component": "google-cloud-edge_network-v1",
      "version_file": "lib/google/cloud/edge_network/v1/version.rb"
    },
    "google-cloud-error_reporting": {
      "component": "google-cloud-error_reporting",
      "version_file": "lib/google/cloud/error_reporting/version.rb"
    },
    "google-cloud-error_reporting-v1beta1": {
      "component": "google-cloud-error_reporting-v1beta1",
      "version_file": "lib/google/cloud/error_reporting/v1beta1/version.rb"
    },
    "google-cloud-errors": {
      "component": "google-cloud-errors",
      "version_file": "lib/google/cloud/errors/version.rb"
    },
    "google-cloud-essential_contacts": {
      "component": "google-cloud-essential_contacts",
      "version_file": "lib/google/cloud/essential_contacts/version.rb"
    },
    "google-cloud-essential_contacts-v1": {
      "component": "google-cloud-essential_contacts-v1",
      "version_file": "lib/google/cloud/essential_contacts/v1/version.rb"
    },
    "google-cloud-eventarc": {
      "component": "google-cloud-eventarc",
      "version_file": "lib/google/cloud/eventarc/version.rb"
    },
    "google-cloud-eventarc-publishing": {
      "component": "google-cloud-eventarc-publishing",
      "version_file": "lib/google/cloud/eventarc/publishing/version.rb"
    },
    "google-cloud-eventarc-publishing-v1": {
      "component": "google-cloud-eventarc-publishing-v1",
      "version_file": "lib/google/cloud/eventarc/publishing/v1/version.rb"
    },
    "google-cloud-eventarc-v1": {
      "component": "google-cloud-eventarc-v1",
      "version_file": "lib/google/cloud/eventarc/v1/version.rb"
    },
    "google-cloud-filestore": {
      "component": "google-cloud-filestore",
      "version_file": "lib/google/cloud/filestore/version.rb"
    },
    "google-cloud-filestore-v1": {
      "component": "google-cloud-filestore-v1",
      "version_file": "lib/google/cloud/filestore/v1/version.rb"
    },
    "google-cloud-firestore": {
      "component": "google-cloud-firestore",
      "version_file": "lib/google/cloud/firestore/version.rb"
    },
    "google-cloud-firestore-admin": {
      "component": "google-cloud-firestore-admin",
      "version_file": "lib/google/cloud/firestore/admin/version.rb"
    },
    "google-cloud-firestore-admin-v1": {
      "component": "google-cloud-firestore-admin-v1",
      "version_file": "lib/google/cloud/firestore/admin/v1/version.rb"
    },
    "google-cloud-firestore-v1": {
      "component": "google-cloud-firestore-v1",
      "version_file": "lib/google/cloud/firestore/v1/version.rb"
    },
    "google-cloud-functions": {
      "component": "google-cloud-functions",
      "version_file": "lib/google/cloud/functions/version.rb"
    },
    "google-cloud-functions-v1": {
      "component": "google-cloud-functions-v1",
      "version_file": "lib/google/cloud/functions/v1/version.rb"
    },
    "google-cloud-functions-v2": {
      "component": "google-cloud-functions-v2",
      "version_file": "lib/google/cloud/functions/v2/version.rb"
    },
    "google-cloud-gke_backup": {
      "component": "google-cloud-gke_backup",
      "version_file": "lib/google/cloud/gke_backup/version.rb"
    },
    "google-cloud-gke_backup-v1": {
      "component": "google-cloud-gke_backup-v1",
      "version_file": "lib/google/cloud/gke_backup/v1/version.rb"
    },
    "google-cloud-gke_connect-gateway": {
      "component": "google-cloud-gke_connect-gateway",
      "version_file": "lib/google/cloud/gke_connect/gateway/version.rb"
    },
    "google-cloud-gke_connect-gateway-v1beta1": {
      "component": "google-cloud-gke_connect-gateway-v1beta1",
      "version_file": "lib/google/cloud/gke_connect/gateway/v1beta1/version.rb"
    },
    "google-cloud-gke_hub": {
      "component": "google-cloud-gke_hub",
      "version_file": "lib/google/cloud/gke_hub/version.rb"
    },
    "google-cloud-gke_hub-v1": {
      "component": "google-cloud-gke_hub-v1",
      "version_file": "lib/google/cloud/gke_hub/v1/version.rb"
    },
    "google-cloud-gke_hub-v1beta1": {
      "component": "google-cloud-gke_hub-v1beta1",
      "version_file": "lib/google/cloud/gke_hub/v1beta1/version.rb"
    },
    "google-cloud-gke_multi_cloud": {
      "component": "google-cloud-gke_multi_cloud",
      "version_file": "lib/google/cloud/gke_multi_cloud/version.rb"
    },
    "google-cloud-gke_multi_cloud-v1": {
      "component": "google-cloud-gke_multi_cloud-v1",
      "version_file": "lib/google/cloud/gke_multi_cloud/v1/version.rb"
    },
    "google-cloud-gsuite_add_ons": {
      "component": "google-cloud-gsuite_add_ons",
      "version_file": "lib/google/cloud/gsuite_add_ons/version.rb"
    },
    "google-cloud-gsuite_add_ons-v1": {
      "component": "google-cloud-gsuite_add_ons-v1",
      "version_file": "lib/google/cloud/gsuite_add_ons/v1/version.rb"
    },
    "google-cloud-iap": {
      "component": "google-cloud-iap",
      "version_file": "lib/google/cloud/iap/version.rb"
    },
    "google-cloud-iap-v1": {
      "component": "google-cloud-iap-v1",
      "version_file": "lib/google/cloud/iap/v1/version.rb"
    },
    "google-cloud-ids": {
      "component": "google-cloud-ids",
      "version_file": "lib/google/cloud/ids/version.rb"
    },
    "google-cloud-ids-v1": {
      "component": "google-cloud-ids-v1",
      "version_file": "lib/google/cloud/ids/v1/version.rb"
    },
    "google-cloud-kms": {
      "component": "google-cloud-kms",
      "version_file": "lib/google/cloud/kms/version.rb"
    },
    "google-cloud-kms-inventory": {
      "component": "google-cloud-kms-inventory",
      "version_file": "lib/google/cloud/kms/inventory/version.rb"
    },
    "google-cloud-kms-inventory-v1": {
      "component": "google-cloud-kms-inventory-v1",
      "version_file": "lib/google/cloud/kms/inventory/v1/version.rb"
    },
    "google-cloud-kms-v1": {
      "component": "google-cloud-kms-v1",
      "version_file": "lib/google/cloud/kms/v1/version.rb"
    },
    "google-cloud-language": {
      "component": "google-cloud-language",
      "version_file": "lib/google/cloud/language/version.rb"
    },
    "google-cloud-language-v1": {
      "component": "google-cloud-language-v1",
      "version_file": "lib/google/cloud/language/v1/version.rb"
    },
    "google-cloud-language-v1beta2": {
      "component": "google-cloud-language-v1beta2",
      "version_file": "lib/google/cloud/language/v1beta2/version.rb"
    },
    "google-cloud-language-v2": {
      "component": "google-cloud-language-v2",
      "version_file": "lib/google/cloud/language/v2/version.rb"
    },
    "google-cloud-life_sciences": {
      "component": "google-cloud-life_sciences",
      "version_file": "lib/google/cloud/life_sciences/version.rb"
    },
    "google-cloud-life_sciences-v2beta": {
      "component": "google-cloud-life_sciences-v2beta",
      "version_file": "lib/google/cloud/life_sciences/v2beta/version.rb"
    },
    "google-cloud-location": {
      "component": "google-cloud-location",
      "version_file": "lib/google/cloud/location/version.rb"
    },
    "google-cloud-logging": {
      "component": "google-cloud-logging",
      "version_file": "lib/google/cloud/logging/version.rb"
    },
    "google-cloud-logging-v2": {
      "component": "google-cloud-logging-v2",
      "version_file": "lib/google/cloud/logging/v2/version.rb"
    },
    "google-cloud-managed_identities": {
      "component": "google-cloud-managed_identities",
      "version_file": "lib/google/cloud/managed_identities/version.rb"
    },
    "google-cloud-managed_identities-v1": {
      "component": "google-cloud-managed_identities-v1",
      "version_file": "lib/google/cloud/managed_identities/v1/version.rb"
    },
    "google-cloud-media_translation": {
      "component": "google-cloud-media_translation",
      "version_file": "lib/google/cloud/media_translation/version.rb"
    },
    "google-cloud-media_translation-v1beta1": {
      "component": "google-cloud-media_translation-v1beta1",
      "version_file": "lib/google/cloud/media_translation/v1beta1/version.rb"
    },
    "google-cloud-memcache": {
      "component": "google-cloud-memcache",
      "version_file": "lib/google/cloud/memcache/version.rb"
    },
    "google-cloud-memcache-v1": {
      "component": "google-cloud-memcache-v1",
      "version_file": "lib/google/cloud/memcache/v1/version.rb"
    },
    "google-cloud-memcache-v1beta2": {
      "component": "google-cloud-memcache-v1beta2",
      "version_file": "lib/google/cloud/memcache/v1beta2/version.rb"
    },
    "google-cloud-metastore": {
      "component": "google-cloud-metastore",
      "version_file": "lib/google/cloud/metastore/version.rb"
    },
    "google-cloud-metastore-v1": {
      "component": "google-cloud-metastore-v1",
      "version_file": "lib/google/cloud/metastore/v1/version.rb"
    },
    "google-cloud-metastore-v1beta": {
      "component": "google-cloud-metastore-v1beta",
      "version_file": "lib/google/cloud/metastore/v1beta/version.rb"
    },
    "google-cloud-migration_center": {
      "component": "google-cloud-migration_center",
      "version_file": "lib/google/cloud/migration_center/version.rb"
    },
    "google-cloud-migration_center-v1": {
      "component": "google-cloud-migration_center-v1",
      "version_file": "lib/google/cloud/migration_center/v1/version.rb"
    },
    "google-cloud-monitoring": {
      "component": "google-cloud-monitoring",
      "version_file": "lib/google/cloud/monitoring/version.rb"
    },
    "google-cloud-monitoring-dashboard-v1": {
      "component": "google-cloud-monitoring-dashboard-v1",
      "version_file": "lib/google/cloud/monitoring/dashboard/v1/version.rb"
    },
    "google-cloud-monitoring-metrics_scope-v1": {
      "component": "google-cloud-monitoring-metrics_scope-v1",
      "version_file": "lib/google/cloud/monitoring/metrics_scope/v1/version.rb"
    },
    "google-cloud-monitoring-v3": {
      "component": "google-cloud-monitoring-v3",
      "version_file": "lib/google/cloud/monitoring/v3/version.rb"
    },
    "google-cloud-netapp": {
      "component": "google-cloud-netapp",
      "version_file": "lib/google/cloud/netapp/version.rb"
    },
    "google-cloud-netapp-v1": {
      "component": "google-cloud-netapp-v1",
      "version_file": "lib/google/cloud/netapp/v1/version.rb"
    },
    "google-cloud-network_connectivity": {
      "component": "google-cloud-network_connectivity",
      "version_file": "lib/google/cloud/network_connectivity/version.rb"
    },
    "google-cloud-network_connectivity-v1": {
      "component": "google-cloud-network_connectivity-v1",
      "version_file": "lib/google/cloud/network_connectivity/v1/version.rb"
    },
    "google-cloud-network_connectivity-v1alpha1": {
      "component": "google-cloud-network_connectivity-v1alpha1",
      "version_file": "lib/google/cloud/network_connectivity/v1alpha1/version.rb"
    },
    "google-cloud-network_management": {
      "component": "google-cloud-network_management",
      "version_file": "lib/google/cloud/network_management/version.rb"
    },
    "google-cloud-network_management-v1": {
      "component": "google-cloud-network_management-v1",
      "version_file": "lib/google/cloud/network_management/v1/version.rb"
    },
    "google-cloud-network_security": {
      "component": "google-cloud-network_security",
      "version_file": "lib/google/cloud/network_security/version.rb"
    },
    "google-cloud-network_security-v1beta1": {
      "component": "google-cloud-network_security-v1beta1",
      "version_file": "lib/google/cloud/network_security/v1beta1/version.rb"
    },
    "google-cloud-notebooks": {
      "component": "google-cloud-notebooks",
      "version_file": "lib/google/cloud/notebooks/version.rb"
    },
    "google-cloud-notebooks-v1": {
      "component": "google-cloud-notebooks-v1",
      "version_file": "lib/google/cloud/notebooks/v1/version.rb"
    },
    "google-cloud-notebooks-v1beta1": {
      "component": "google-cloud-notebooks-v1beta1",
      "version_file": "lib/google/cloud/notebooks/v1beta1/version.rb"
    },
    "google-cloud-notebooks-v2": {
      "component": "google-cloud-notebooks-v2",
      "version_file": "lib/google/cloud/notebooks/v2/version.rb"
    },
    "google-cloud-optimization": {
      "component": "google-cloud-optimization",
      "version_file": "lib/google/cloud/optimization/version.rb"
    },
    "google-cloud-optimization-v1": {
      "component": "google-cloud-optimization-v1",
      "version_file": "lib/google/cloud/optimization/v1/version.rb"
    },
    "google-cloud-orchestration-airflow-service": {
      "component": "google-cloud-orchestration-airflow-service",
      "version_file": "lib/google/cloud/orchestration/airflow/service/version.rb"
    },
    "google-cloud-orchestration-airflow-service-v1": {
      "component": "google-cloud-orchestration-airflow-service-v1",
      "version_file": "lib/google/cloud/orchestration/airflow/service/v1/version.rb"
    },
    "google-cloud-org_policy": {
      "component": "google-cloud-org_policy",
      "version_file": "lib/google/cloud/org_policy/version.rb"
    },
    "google-cloud-org_policy-v2": {
      "component": "google-cloud-org_policy-v2",
      "version_file": "lib/google/cloud/org_policy/v2/version.rb"
    },
    "google-cloud-os_config": {
      "component": "google-cloud-os_config",
      "version_file": "lib/google/cloud/os_config/version.rb"
    },
    "google-cloud-os_config-v1": {
      "component": "google-cloud-os_config-v1",
      "version_file": "lib/google/cloud/os_config/v1/version.rb"
    },
    "google-cloud-os_config-v1alpha": {
      "component": "google-cloud-os_config-v1alpha",
      "version_file": "lib/google/cloud/os_config/v1alpha/version.rb"
    },
    "google-cloud-os_login": {
      "component": "google-cloud-os_login",
      "version_file": "lib/google/cloud/os_login/version.rb"
    },
    "google-cloud-os_login-v1": {
      "component": "google-cloud-os_login-v1",
      "version_file": "lib/google/cloud/os_login/v1/version.rb"
    },
    "google-cloud-os_login-v1beta": {
      "component": "google-cloud-os_login-v1beta",
      "version_file": "lib/google/cloud/os_login/v1beta/version.rb"
    },
    "google-cloud-phishing_protection": {
      "component": "google-cloud-phishing_protection",
      "version_file": "lib/google/cloud/phishing_protection/version.rb"
    },
    "google-cloud-phishing_protection-v1beta1": {
      "component": "google-cloud-phishing_protection-v1beta1",
      "version_file": "lib/google/cloud/phishing_protection/v1beta1/version.rb"
    },
    "google-cloud-policy_simulator": {
      "component": "google-cloud-policy_simulator",
      "version_file": "lib/google/cloud/policy_simulator/version.rb"
    },
    "google-cloud-policy_simulator-v1": {
      "component": "google-cloud-policy_simulator-v1",
      "version_file": "lib/google/cloud/policy_simulator/v1/version.rb"
    },
    "google-cloud-policy_troubleshooter": {
      "component": "google-cloud-policy_troubleshooter",
      "version_file": "lib/google/cloud/policy_troubleshooter/version.rb"
    },
    "google-cloud-policy_troubleshooter-iam-v3": {
      "component": "google-cloud-policy_troubleshooter-iam-v3",
      "version_file": "lib/google/cloud/policy_troubleshooter/iam/v3/version.rb"
    },
    "google-cloud-policy_troubleshooter-v1": {
      "component": "google-cloud-policy_troubleshooter-v1",
      "version_file": "lib/google/cloud/policy_troubleshooter/v1/version.rb"
    },
    "google-cloud-private_catalog": {
      "component": "google-cloud-private_catalog",
      "version_file": "lib/google/cloud/private_catalog/version.rb"
    },
    "google-cloud-private_catalog-v1beta1": {
      "component": "google-cloud-private_catalog-v1beta1",
      "version_file": "lib/google/cloud/private_catalog/v1beta1/version.rb"
    },
    "google-cloud-profiler": {
      "component": "google-cloud-profiler",
      "version_file": "lib/google/cloud/profiler/version.rb"
    },
    "google-cloud-profiler-v2": {
      "component": "google-cloud-profiler-v2",
      "version_file": "lib/google/cloud/profiler/v2/version.rb"
    },
    "google-cloud-pubsub": {
      "component": "google-cloud-pubsub",
      "version_file": "lib/google/cloud/pubsub/version.rb"
    },
    "google-cloud-pubsub-v1": {
      "component": "google-cloud-pubsub-v1",
      "version_file": "lib/google/cloud/pubsub/v1/version.rb"
    },
    "google-cloud-rapid_migration_assessment": {
      "component": "google-cloud-rapid_migration_assessment",
      "version_file": "lib/google/cloud/rapid_migration_assessment/version.rb"
    },
    "google-cloud-rapid_migration_assessment-v1": {
      "component": "google-cloud-rapid_migration_assessment-v1",
      "version_file": "lib/google/cloud/rapid_migration_assessment/v1/version.rb"
    },
    "google-cloud-recaptcha_enterprise": {
      "component": "google-cloud-recaptcha_enterprise",
      "version_file": "lib/google/cloud/recaptcha_enterprise/version.rb"
    },
    "google-cloud-recaptcha_enterprise-v1": {
      "component": "google-cloud-recaptcha_enterprise-v1",
      "version_file": "lib/google/cloud/recaptcha_enterprise/v1/version.rb"
    },
    "google-cloud-recaptcha_enterprise-v1beta1": {
      "component": "google-cloud-recaptcha_enterprise-v1beta1",
      "version_file": "lib/google/cloud/recaptcha_enterprise/v1beta1/version.rb"
    },
    "google-cloud-recommendation_engine": {
      "component": "google-cloud-recommendation_engine",
      "version_file": "lib/google/cloud/recommendation_engine/version.rb"
    },
    "google-cloud-recommendation_engine-v1beta1": {
      "component": "google-cloud-recommendation_engine-v1beta1",
      "version_file": "lib/google/cloud/recommendation_engine/v1beta1/version.rb"
    },
    "google-cloud-recommender": {
      "component": "google-cloud-recommender",
      "version_file": "lib/google/cloud/recommender/version.rb"
    },
    "google-cloud-recommender-v1": {
      "component": "google-cloud-recommender-v1",
      "version_file": "lib/google/cloud/recommender/v1/version.rb"
    },
    "google-cloud-redis": {
      "component": "google-cloud-redis",
      "version_file": "lib/google/cloud/redis/version.rb"
    },
    "google-cloud-redis-cluster": {
      "component": "google-cloud-redis-cluster",
      "version_file": "lib/google/cloud/redis/cluster/version.rb"
    },
    "google-cloud-redis-cluster-v1": {
      "component": "google-cloud-redis-cluster-v1",
      "version_file": "lib/google/cloud/redis/cluster/v1/version.rb"
    },
    "google-cloud-redis-v1": {
      "component": "google-cloud-redis-v1",
      "version_file": "lib/google/cloud/redis/v1/version.rb"
    },
    "google-cloud-redis-v1beta1": {
      "component": "google-cloud-redis-v1beta1",
      "version_file": "lib/google/cloud/redis/v1beta1/version.rb"
    },
    "google-cloud-resource_manager": {
      "component": "google-cloud-resource_manager",
      "version_file": "lib/google/cloud/resource_manager/version.rb"
    },
    "google-cloud-resource_manager-v3": {
      "component": "google-cloud-resource_manager-v3",
      "version_file": "lib/google/cloud/resource_manager/v3/version.rb"
    },
    "google-cloud-resource_settings": {
      "component": "google-cloud-resource_settings",
      "version_file": "lib/google/cloud/resource_settings/version.rb"
    },
    "google-cloud-resource_settings-v1": {
      "component": "google-cloud-resource_settings-v1",
      "version_file": "lib/google/cloud/resource_settings/v1/version.rb"
    },
    "google-cloud-retail": {
      "component": "google-cloud-retail",
      "version_file": "lib/google/cloud/retail/version.rb"
    },
    "google-cloud-retail-v2": {
      "component": "google-cloud-retail-v2",
      "version_file": "lib/google/cloud/retail/v2/version.rb"
    },
    "google-cloud-run-client": {
      "component": "google-cloud-run-client",
      "version_file": "lib/google/cloud/run/client/version.rb"
    },
    "google-cloud-run-v2": {
      "component": "google-cloud-run-v2",
      "version_file": "lib/google/cloud/run/v2/version.rb"
    },
    "google-cloud-scheduler": {
      "component": "google-cloud-scheduler",
      "version_file": "lib/google/cloud/scheduler/version.rb"
    },
    "google-cloud-scheduler-v1": {
      "component": "google-cloud-scheduler-v1",
      "version_file": "lib/google/cloud/scheduler/v1/version.rb"
    },
    "google-cloud-scheduler-v1beta1": {
      "component": "google-cloud-scheduler-v1beta1",
      "version_file": "lib/google/cloud/scheduler/v1beta1/version.rb"
    },
    "google-cloud-secret_manager": {
      "component": "google-cloud-secret_manager",
      "version_file": "lib/google/cloud/secret_manager/version.rb"
    },
    "google-cloud-secret_manager-v1": {
      "component": "google-cloud-secret_manager-v1",
      "version_file": "lib/google/cloud/secret_manager/v1/version.rb"
    },
    "google-cloud-secret_manager-v1beta1": {
      "component": "google-cloud-secret_manager-v1beta1",
      "version_file": "lib/google/cloud/secret_manager/v1beta1/version.rb"
    },
    "google-cloud-secret_manager-v1beta2": {
      "component": "google-cloud-secret_manager-v1beta2",
      "version_file": "lib/google/cloud/secret_manager/v1beta2/version.rb"
    },
    "google-cloud-secure_source_manager": {
      "component": "google-cloud-secure_source_manager",
      "version_file": "lib/google/cloud/secure_source_manager/version.rb"
    },
    "google-cloud-secure_source_manager-v1": {
      "component": "google-cloud-secure_source_manager-v1",
      "version_file": "lib/google/cloud/secure_source_manager/v1/version.rb"
    },
    "google-cloud-security-private_ca": {
      "component": "google-cloud-security-private_ca",
      "version_file": "lib/google/cloud/security/private_ca/version.rb"
    },
    "google-cloud-security-private_ca-v1": {
      "component": "google-cloud-security-private_ca-v1",
      "version_file": "lib/google/cloud/security/private_ca/v1/version.rb"
    },
    "google-cloud-security-private_ca-v1beta1": {
      "component": "google-cloud-security-private_ca-v1beta1",
      "version_file": "lib/google/cloud/security/private_ca/v1beta1/version.rb"
    },
    "google-cloud-security-public_ca": {
      "component": "google-cloud-security-public_ca",
      "version_file": "lib/google/cloud/security/public_ca/version.rb"
    },
    "google-cloud-security-public_ca-v1": {
      "component": "google-cloud-security-public_ca-v1",
      "version_file": "lib/google/cloud/security/public_ca/v1/version.rb"
    },
    "google-cloud-security-public_ca-v1beta1": {
      "component": "google-cloud-security-public_ca-v1beta1",
      "version_file": "lib/google/cloud/security/public_ca/v1beta1/version.rb"
    },
    "google-cloud-security_center": {
      "component": "google-cloud-security_center",
      "version_file": "lib/google/cloud/security_center/version.rb"
    },
    "google-cloud-security_center-v1": {
      "component": "google-cloud-security_center-v1",
      "version_file": "lib/google/cloud/security_center/v1/version.rb"
    },
    "google-cloud-security_center-v1p1beta1": {
      "component": "google-cloud-security_center-v1p1beta1",
      "version_file": "lib/google/cloud/security_center/v1p1beta1/version.rb"
    },
    "google-cloud-security_center-v2": {
      "component": "google-cloud-security_center-v2",
      "version_file": "lib/google/cloud/security_center/v2/version.rb"
    },
    "google-cloud-security_center_management": {
      "component": "google-cloud-security_center_management",
      "version_file": "lib/google/cloud/security_center_management/version.rb"
    },
    "google-cloud-security_center_management-v1": {
      "component": "google-cloud-security_center_management-v1",
      "version_file": "lib/google/cloud/security_center_management/v1/version.rb"
    },
    "google-cloud-service_control": {
      "component": "google-cloud-service_control",
      "version_file": "lib/google/cloud/service_control/version.rb"
    },
    "google-cloud-service_control-v1": {
      "component": "google-cloud-service_control-v1",
      "version_file": "lib/google/cloud/service_control/v1/version.rb"
    },
    "google-cloud-service_directory": {
      "component": "google-cloud-service_directory",
      "version_file": "lib/google/cloud/service_directory/version.rb"
    },
    "google-cloud-service_directory-v1": {
      "component": "google-cloud-service_directory-v1",
      "version_file": "lib/google/cloud/service_directory/v1/version.rb"
    },
    "google-cloud-service_directory-v1beta1": {
      "component": "google-cloud-service_directory-v1beta1",
      "version_file": "lib/google/cloud/service_directory/v1beta1/version.rb"
    },
    "google-cloud-service_health": {
      "component": "google-cloud-service_health",
      "version_file": "lib/google/cloud/service_health/version.rb"
    },
    "google-cloud-service_health-v1": {
      "component": "google-cloud-service_health-v1",
      "version_file": "lib/google/cloud/service_health/v1/version.rb"
    },
    "google-cloud-service_management": {
      "component": "google-cloud-service_management",
      "version_file": "lib/google/cloud/service_management/version.rb"
    },
    "google-cloud-service_management-v1": {
      "component": "google-cloud-service_management-v1",
      "version_file": "lib/google/cloud/service_management/v1/version.rb"
    },
    "google-cloud-service_usage": {
      "component": "google-cloud-service_usage",
      "version_file": "lib/google/cloud/service_usage/version.rb"
    },
    "google-cloud-service_usage-v1": {
      "component": "google-cloud-service_usage-v1",
      "version_file": "lib/google/cloud/service_usage/v1/version.rb"
    },
    "google-cloud-shell": {
      "component": "google-cloud-shell",
      "version_file": "lib/google/cloud/shell/version.rb"
    },
    "google-cloud-shell-v1": {
      "component": "google-cloud-shell-v1",
      "version_file": "lib/google/cloud/shell/v1/version.rb"
    },
    "google-cloud-spanner-admin-database-v1": {
      "component": "google-cloud-spanner-admin-database-v1",
      "version_file": "lib/google/cloud/spanner/admin/database/v1/version.rb"
    },
    "google-cloud-spanner-admin-instance-v1": {
      "component": "google-cloud-spanner-admin-instance-v1",
      "version_file": "lib/google/cloud/spanner/admin/instance/v1/version.rb"
    },
    "google-cloud-spanner-v1": {
      "component": "google-cloud-spanner-v1",
      "version_file": "lib/google/cloud/spanner/v1/version.rb"
    },
    "google-cloud-speech": {
      "component": "google-cloud-speech",
      "version_file": "lib/google/cloud/speech/version.rb"
    },
    "google-cloud-speech-v1": {
      "component": "google-cloud-speech-v1",
      "version_file": "lib/google/cloud/speech/v1/version.rb"
    },
    "google-cloud-speech-v1p1beta1": {
      "component": "google-cloud-speech-v1p1beta1",
      "version_file": "lib/google/cloud/speech/v1p1beta1/version.rb"
    },
    "google-cloud-speech-v2": {
      "component": "google-cloud-speech-v2",
      "version_file": "lib/google/cloud/speech/v2/version.rb"
    },
    "google-cloud-storage": {
      "component": "google-cloud-storage",
      "version_file": "lib/google/cloud/storage/version.rb"
    },
    "google-cloud-storage-control": {
      "component": "google-cloud-storage-control",
      "version_file": "lib/google/cloud/storage/control/version.rb"
    },
    "google-cloud-storage-control-v2": {
      "component": "google-cloud-storage-control-v2",
      "version_file": "lib/google/cloud/storage/control/v2/version.rb"
    },
    "google-cloud-storage_insights": {
      "component": "google-cloud-storage_insights",
      "version_file": "lib/google/cloud/storage_insights/version.rb"
    },
    "google-cloud-storage_insights-v1": {
      "component": "google-cloud-storage_insights-v1",
      "version_file": "lib/google/cloud/storage_insights/v1/version.rb"
    },
    "google-cloud-storage_transfer": {
      "component": "google-cloud-storage_transfer",
      "version_file": "lib/google/cloud/storage_transfer/version.rb"
    },
    "google-cloud-storage_transfer-v1": {
      "component": "google-cloud-storage_transfer-v1",
      "version_file": "lib/google/cloud/storage_transfer/v1/version.rb"
    },
    "google-cloud-support": {
      "component": "google-cloud-support",
      "version_file": "lib/google/cloud/support/version.rb"
    },
    "google-cloud-support-v2": {
      "component": "google-cloud-support-v2",
      "version_file": "lib/google/cloud/support/v2/version.rb"
    },
    "google-cloud-talent": {
      "component": "google-cloud-talent",
      "version_file": "lib/google/cloud/talent/version.rb"
    },
    "google-cloud-talent-v4": {
      "component": "google-cloud-talent-v4",
      "version_file": "lib/google/cloud/talent/v4/version.rb"
    },
    "google-cloud-talent-v4beta1": {
      "component": "google-cloud-talent-v4beta1",
      "version_file": "lib/google/cloud/talent/v4beta1/version.rb"
    },
    "google-cloud-tasks": {
      "component": "google-cloud-tasks",
      "version_file": "lib/google/cloud/tasks/version.rb"
    },
    "google-cloud-tasks-v2": {
      "component": "google-cloud-tasks-v2",
      "version_file": "lib/google/cloud/tasks/v2/version.rb"
    },
    "google-cloud-tasks-v2beta2": {
      "component": "google-cloud-tasks-v2beta2",
      "version_file": "lib/google/cloud/tasks/v2beta2/version.rb"
    },
    "google-cloud-tasks-v2beta3": {
      "component": "google-cloud-tasks-v2beta3",
      "version_file": "lib/google/cloud/tasks/v2beta3/version.rb"
    },
    "google-cloud-telco_automation": {
      "component": "google-cloud-telco_automation",
      "version_file": "lib/google/cloud/telco_automation/version.rb"
    },
    "google-cloud-telco_automation-v1": {
      "component": "google-cloud-telco_automation-v1",
      "version_file": "lib/google/cloud/telco_automation/v1/version.rb"
    },
    "google-cloud-text_to_speech": {
      "component": "google-cloud-text_to_speech",
      "version_file": "lib/google/cloud/text_to_speech/version.rb"
    },
    "google-cloud-text_to_speech-v1": {
      "component": "google-cloud-text_to_speech-v1",
      "version_file": "lib/google/cloud/text_to_speech/v1/version.rb"
    },
    "google-cloud-text_to_speech-v1beta1": {
      "component": "google-cloud-text_to_speech-v1beta1",
      "version_file": "lib/google/cloud/text_to_speech/v1beta1/version.rb"
    },
    "google-cloud-tpu": {
      "component": "google-cloud-tpu",
      "version_file": "lib/google/cloud/tpu/version.rb"
    },
    "google-cloud-tpu-v1": {
      "component": "google-cloud-tpu-v1",
      "version_file": "lib/google/cloud/tpu/v1/version.rb"
    },
    "google-cloud-trace": {
      "component": "google-cloud-trace",
      "version_file": "lib/google/cloud/trace/version.rb"
    },
    "google-cloud-trace-v1": {
      "component": "google-cloud-trace-v1",
      "version_file": "lib/google/cloud/trace/v1/version.rb"
    },
    "google-cloud-trace-v2": {
      "component": "google-cloud-trace-v2",
      "version_file": "lib/google/cloud/trace/v2/version.rb"
    },
    "google-cloud-translate": {
      "component": "google-cloud-translate",
      "version_file": "lib/google/cloud/translate/version.rb"
    },
    "google-cloud-translate-v2": {
      "component": "google-cloud-translate-v2",
      "version_file": "lib/google/cloud/translate/v2/version.rb"
    },
    "google-cloud-translate-v3": {
      "component": "google-cloud-translate-v3",
      "version_file": "lib/google/cloud/translate/v3/version.rb"
    },
    "google-cloud-video-live_stream": {
      "component": "google-cloud-video-live_stream",
      "version_file": "lib/google/cloud/video/live_stream/version.rb"
    },
    "google-cloud-video-live_stream-v1": {
      "component": "google-cloud-video-live_stream-v1",
      "version_file": "lib/google/cloud/video/live_stream/v1/version.rb"
    },
    "google-cloud-video-stitcher": {
      "component": "google-cloud-video-stitcher",
      "version_file": "lib/google/cloud/video/stitcher/version.rb"
    },
    "google-cloud-video-stitcher-v1": {
      "component": "google-cloud-video-stitcher-v1",
      "version_file": "lib/google/cloud/video/stitcher/v1/version.rb"
    },
    "google-cloud-video-transcoder": {
      "component": "google-cloud-video-transcoder",
      "version_file": "lib/google/cloud/video/transcoder/version.rb"
    },
    "google-cloud-video-transcoder-v1": {
      "component": "google-cloud-video-transcoder-v1",
      "version_file": "lib/google/cloud/video/transcoder/v1/version.rb"
    },
    "google-cloud-video_intelligence": {
      "component": "google-cloud-video_intelligence",
      "version_file": "lib/google/cloud/video_intelligence/version.rb"
    },
    "google-cloud-video_intelligence-v1": {
      "component": "google-cloud-video_intelligence-v1",
      "version_file": "lib/google/cloud/video_intelligence/v1/version.rb"
    },
    "google-cloud-video_intelligence-v1beta2": {
      "component": "google-cloud-video_intelligence-v1beta2",
      "version_file": "lib/google/cloud/video_intelligence/v1beta2/version.rb"
    },
    "google-cloud-video_intelligence-v1p1beta1": {
      "component": "google-cloud-video_intelligence-v1p1beta1",
      "version_file": "lib/google/cloud/video_intelligence/v1p1beta1/version.rb"
    },
    "google-cloud-video_intelligence-v1p2beta1": {
      "component": "google-cloud-video_intelligence-v1p2beta1",
      "version_file": "lib/google/cloud/video_intelligence/v1p2beta1/version.rb"
    },
    "google-cloud-video_intelligence-v1p3beta1": {
      "component": "google-cloud-video_intelligence-v1p3beta1",
      "version_file": "lib/google/cloud/video_intelligence/v1p3beta1/version.rb"
    },
    "google-cloud-vision": {
      "component": "google-cloud-vision",
      "version_file": "lib/google/cloud/vision/version.rb"
    },
    "google-cloud-vision-v1": {
      "component": "google-cloud-vision-v1",
      "version_file": "lib/google/cloud/vision/v1/version.rb"
    },
    "google-cloud-vision-v1p3beta1": {
      "component": "google-cloud-vision-v1p3beta1",
      "version_file": "lib/google/cloud/vision/v1p3beta1/version.rb"
    },
    "google-cloud-vision-v1p4beta1": {
      "component": "google-cloud-vision-v1p4beta1",
      "version_file": "lib/google/cloud/vision/v1p4beta1/version.rb"
    },
    "google-cloud-vm_migration": {
      "component": "google-cloud-vm_migration",
      "version_file": "lib/google/cloud/vm_migration/version.rb"
    },
    "google-cloud-vm_migration-v1": {
      "component": "google-cloud-vm_migration-v1",
      "version_file": "lib/google/cloud/vm_migration/v1/version.rb"
    },
    "google-cloud-vmware_engine": {
      "component": "google-cloud-vmware_engine",
      "version_file": "lib/google/cloud/vmware_engine/version.rb"
    },
    "google-cloud-vmware_engine-v1": {
      "component": "google-cloud-vmware_engine-v1",
      "version_file": "lib/google/cloud/vmware_engine/v1/version.rb"
    },
    "google-cloud-vpc_access": {
      "component": "google-cloud-vpc_access",
      "version_file": "lib/google/cloud/vpc_access/version.rb"
    },
    "google-cloud-vpc_access-v1": {
      "component": "google-cloud-vpc_access-v1",
      "version_file": "lib/google/cloud/vpc_access/v1/version.rb"
    },
    "google-cloud-web_risk": {
      "component": "google-cloud-web_risk",
      "version_file": "lib/google/cloud/web_risk/version.rb"
    },
    "google-cloud-web_risk-v1": {
      "component": "google-cloud-web_risk-v1",
      "version_file": "lib/google/cloud/web_risk/v1/version.rb"
    },
    "google-cloud-web_risk-v1beta1": {
      "component": "google-cloud-web_risk-v1beta1",
      "version_file": "lib/google/cloud/web_risk/v1beta1/version.rb"
    },
    "google-cloud-web_security_scanner": {
      "component": "google-cloud-web_security_scanner",
      "version_file": "lib/google/cloud/web_security_scanner/version.rb"
    },
    "google-cloud-web_security_scanner-v1": {
      "component": "google-cloud-web_security_scanner-v1",
      "version_file": "lib/google/cloud/web_security_scanner/v1/version.rb"
    },
    "google-cloud-web_security_scanner-v1beta": {
      "component": "google-cloud-web_security_scanner-v1beta",
      "version_file": "lib/google/cloud/web_security_scanner/v1beta/version.rb"
    },
    "google-cloud-workflows": {
      "component": "google-cloud-workflows",
      "version_file": "lib/google/cloud/workflows/version.rb"
    },
    "google-cloud-workflows-executions-v1": {
      "component": "google-cloud-workflows-executions-v1",
      "version_file": "lib/google/cloud/workflows/executions/v1/version.rb"
    },
    "google-cloud-workflows-executions-v1beta": {
      "component": "google-cloud-workflows-executions-v1beta",
      "version_file": "lib/google/cloud/workflows/executions/v1beta/version.rb"
    },
    "google-cloud-workflows-v1": {
      "component": "google-cloud-workflows-v1",
      "version_file": "lib/google/cloud/workflows/v1/version.rb"
    },
    "google-cloud-workflows-v1beta": {
      "component": "google-cloud-workflows-v1beta",
      "version_file": "lib/google/cloud/workflows/v1beta/version.rb"
    },
<<<<<<< HEAD
    "google-cloud-workstations-v1beta": {
      "component": "google-cloud-workstations-v1beta",
      "version_file": "lib/google/cloud/workstations/v1beta/version.rb"
=======
    "google-cloud-workstations-v1": {
      "component": "google-cloud-workstations-v1",
      "version_file": "lib/google/cloud/workstations/v1/version.rb"
>>>>>>> c43364ed
    },
    "google-iam-client": {
      "component": "google-iam-client",
      "version_file": "lib/google/iam/client/version.rb"
    },
    "google-iam-credentials": {
      "component": "google-iam-credentials",
      "version_file": "lib/google/iam/credentials/version.rb"
    },
    "google-iam-credentials-v1": {
      "component": "google-iam-credentials-v1",
      "version_file": "lib/google/iam/credentials/v1/version.rb"
    },
    "google-iam-v1": {
      "component": "google-iam-v1",
      "version_file": "lib/google/iam/v1/version.rb"
    },
    "google-iam-v1beta": {
      "component": "google-iam-v1beta",
      "version_file": "lib/google/iam/v1beta/version.rb"
    },
    "google-iam-v2": {
      "component": "google-iam-v2",
      "version_file": "lib/google/iam/v2/version.rb"
    },
    "google-identity-access_context_manager": {
      "component": "google-identity-access_context_manager",
      "version_file": "lib/google/identity/access_context_manager/version.rb"
    },
    "google-identity-access_context_manager-v1": {
      "component": "google-identity-access_context_manager-v1",
      "version_file": "lib/google/identity/access_context_manager/v1/version.rb"
    },
    "google-maps-fleet_engine": {
      "component": "google-maps-fleet_engine",
      "version_file": "lib/google/maps/fleet_engine/version.rb"
    },
    "google-maps-fleet_engine-delivery": {
      "component": "google-maps-fleet_engine-delivery",
      "version_file": "lib/google/maps/fleet_engine/delivery/version.rb"
    },
    "google-maps-fleet_engine-delivery-v1": {
      "component": "google-maps-fleet_engine-delivery-v1",
      "version_file": "lib/google/maps/fleet_engine/delivery/v1/version.rb"
    },
    "google-maps-fleet_engine-v1": {
      "component": "google-maps-fleet_engine-v1",
      "version_file": "lib/google/maps/fleet_engine/v1/version.rb"
    },
    "google-shopping-merchant-conversions": {
      "component": "google-shopping-merchant-conversions",
      "version_file": "lib/google/shopping/merchant/conversions/version.rb"
    },
    "google-shopping-merchant-conversions-v1beta": {
      "component": "google-shopping-merchant-conversions-v1beta",
      "version_file": "lib/google/shopping/merchant/conversions/v1beta/version.rb"
    },
    "google-shopping-merchant-inventories": {
      "component": "google-shopping-merchant-inventories",
      "version_file": "lib/google/shopping/merchant/inventories/version.rb"
    },
    "google-shopping-merchant-inventories-v1beta": {
      "component": "google-shopping-merchant-inventories-v1beta",
      "version_file": "lib/google/shopping/merchant/inventories/v1beta/version.rb"
    },
    "google-shopping-merchant-lfp": {
      "component": "google-shopping-merchant-lfp",
      "version_file": "lib/google/shopping/merchant/lfp/version.rb"
    },
    "google-shopping-merchant-lfp-v1beta": {
      "component": "google-shopping-merchant-lfp-v1beta",
      "version_file": "lib/google/shopping/merchant/lfp/v1beta/version.rb"
    },
    "google-shopping-merchant-notifications": {
      "component": "google-shopping-merchant-notifications",
      "version_file": "lib/google/shopping/merchant/notifications/version.rb"
    },
    "google-shopping-merchant-notifications-v1beta": {
      "component": "google-shopping-merchant-notifications-v1beta",
      "version_file": "lib/google/shopping/merchant/notifications/v1beta/version.rb"
    },
    "google-shopping-merchant-quota": {
      "component": "google-shopping-merchant-quota",
      "version_file": "lib/google/shopping/merchant/quota/version.rb"
    },
    "google-shopping-merchant-quota-v1beta": {
      "component": "google-shopping-merchant-quota-v1beta",
      "version_file": "lib/google/shopping/merchant/quota/v1beta/version.rb"
    },
    "google-shopping-merchant-reports": {
      "component": "google-shopping-merchant-reports",
      "version_file": "lib/google/shopping/merchant/reports/version.rb"
    },
    "google-shopping-merchant-reports-v1beta": {
      "component": "google-shopping-merchant-reports-v1beta",
      "version_file": "lib/google/shopping/merchant/reports/v1beta/version.rb"
    },
    "grafeas": {
      "component": "grafeas",
      "version_file": "lib/grafeas/version.rb"
    },
    "grafeas-v1": {
      "component": "grafeas-v1",
      "version_file": "lib/grafeas/v1/version.rb"
    },
    "stackdriver": {
      "component": "stackdriver",
      "version_file": "lib/stackdriver/version.rb"
    },
    "stackdriver-core": {
      "component": "stackdriver-core",
      "version_file": "lib/stackdriver/core/version.rb"
    }
  }
}<|MERGE_RESOLUTION|>--- conflicted
+++ resolved
@@ -1559,15 +1559,13 @@
       "component": "google-cloud-workflows-v1beta",
       "version_file": "lib/google/cloud/workflows/v1beta/version.rb"
     },
-<<<<<<< HEAD
+    "google-cloud-workstations-v1": {
+      "component": "google-cloud-workstations-v1",
+      "version_file": "lib/google/cloud/workstations/v1/version.rb"
+    },
     "google-cloud-workstations-v1beta": {
       "component": "google-cloud-workstations-v1beta",
       "version_file": "lib/google/cloud/workstations/v1beta/version.rb"
-=======
-    "google-cloud-workstations-v1": {
-      "component": "google-cloud-workstations-v1",
-      "version_file": "lib/google/cloud/workstations/v1/version.rb"
->>>>>>> c43364ed
     },
     "google-iam-client": {
       "component": "google-iam-client",
