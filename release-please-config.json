{
  "bump-minor-pre-major": true,
  "bump-patch-for-minor-pre-major": false,
  "draft": false,
  "include-component-in-tag": true,
  "include-v-in-tag": true,
  "prerelease": false,
  "release-type": "ruby-yoshi",
  "skip-github-release": false,
  "separate-pull-requests": true,
  "tag-separator": "/",
  "sequential-calls": true,
  "packages": {
    "google-analytics-admin": {
      "component": "google-analytics-admin",
      "version_file": "lib/google/analytics/admin/version.rb"
    },
    "google-analytics-admin-v1alpha": {
      "component": "google-analytics-admin-v1alpha",
      "version_file": "lib/google/analytics/admin/v1alpha/version.rb"
    },
    "google-analytics-data": {
      "component": "google-analytics-data",
      "version_file": "lib/google/analytics/data/version.rb"
    },
    "google-analytics-data-v1beta": {
      "component": "google-analytics-data-v1beta",
      "version_file": "lib/google/analytics/data/v1beta/version.rb"
    },
    "google-apps-chat": {
      "component": "google-apps-chat",
      "version_file": "lib/google/apps/chat/version.rb"
    },
    "google-apps-chat-v1": {
      "component": "google-apps-chat-v1",
      "version_file": "lib/google/apps/chat/v1/version.rb"
    },
    "google-apps-events-subscriptions": {
      "component": "google-apps-events-subscriptions",
      "version_file": "lib/google/apps/events/subscriptions/version.rb"
    },
    "google-apps-events-subscriptions-v1": {
      "component": "google-apps-events-subscriptions-v1",
      "version_file": "lib/google/apps/events/subscriptions/v1/version.rb"
    },
    "google-apps-meet": {
      "component": "google-apps-meet",
      "version_file": "lib/google/apps/meet/version.rb"
    },
    "google-apps-meet-v2": {
      "component": "google-apps-meet-v2",
      "version_file": "lib/google/apps/meet/v2/version.rb"
    },
    "google-apps-meet-v2beta": {
      "component": "google-apps-meet-v2beta",
      "version_file": "lib/google/apps/meet/v2beta/version.rb"
    },
    "google-area120-tables": {
      "component": "google-area120-tables",
      "version_file": "lib/google/area120/tables/version.rb"
    },
    "google-area120-tables-v1alpha1": {
      "component": "google-area120-tables-v1alpha1",
      "version_file": "lib/google/area120/tables/v1alpha1/version.rb"
    },
    "google-cloud-access_approval": {
      "component": "google-cloud-access_approval",
      "version_file": "lib/google/cloud/access_approval/version.rb"
    },
    "google-cloud-access_approval-v1": {
      "component": "google-cloud-access_approval-v1",
      "version_file": "lib/google/cloud/access_approval/v1/version.rb"
    },
    "google-cloud-advisory_notifications": {
      "component": "google-cloud-advisory_notifications",
      "version_file": "lib/google/cloud/advisory_notifications/version.rb"
    },
    "google-cloud-advisory_notifications-v1": {
      "component": "google-cloud-advisory_notifications-v1",
      "version_file": "lib/google/cloud/advisory_notifications/v1/version.rb"
    },
    "google-cloud-ai_platform": {
      "component": "google-cloud-ai_platform",
      "version_file": "lib/google/cloud/ai_platform/version.rb"
    },
    "google-cloud-ai_platform-v1": {
      "component": "google-cloud-ai_platform-v1",
      "version_file": "lib/google/cloud/ai_platform/v1/version.rb"
    },
    "google-cloud-alloy_db": {
      "component": "google-cloud-alloy_db",
      "version_file": "lib/google/cloud/alloy_db/version.rb"
    },
    "google-cloud-alloy_db-v1": {
      "component": "google-cloud-alloy_db-v1",
      "version_file": "lib/google/cloud/alloy_db/v1/version.rb"
    },
    "google-cloud-alloy_db-v1alpha": {
      "component": "google-cloud-alloy_db-v1alpha",
      "version_file": "lib/google/cloud/alloy_db/v1alpha/version.rb"
    },
    "google-cloud-alloy_db-v1beta": {
      "component": "google-cloud-alloy_db-v1beta",
      "version_file": "lib/google/cloud/alloy_db/v1beta/version.rb"
    },
    "google-cloud-api_gateway": {
      "component": "google-cloud-api_gateway",
      "version_file": "lib/google/cloud/api_gateway/version.rb"
    },
    "google-cloud-api_gateway-v1": {
      "component": "google-cloud-api_gateway-v1",
      "version_file": "lib/google/cloud/api_gateway/v1/version.rb"
    },
    "google-cloud-api_keys": {
      "component": "google-cloud-api_keys",
      "version_file": "lib/google/cloud/api_keys/version.rb"
    },
    "google-cloud-api_keys-v2": {
      "component": "google-cloud-api_keys-v2",
      "version_file": "lib/google/cloud/api_keys/v2/version.rb"
    },
    "google-cloud-apigee_connect": {
      "component": "google-cloud-apigee_connect",
      "version_file": "lib/google/cloud/apigee_connect/version.rb"
    },
    "google-cloud-apigee_connect-v1": {
      "component": "google-cloud-apigee_connect-v1",
      "version_file": "lib/google/cloud/apigee_connect/v1/version.rb"
    },
    "google-cloud-apigee_registry": {
      "component": "google-cloud-apigee_registry",
      "version_file": "lib/google/cloud/apigee_registry/version.rb"
    },
    "google-cloud-apigee_registry-v1": {
      "component": "google-cloud-apigee_registry-v1",
      "version_file": "lib/google/cloud/apigee_registry/v1/version.rb"
    },
    "google-cloud-app_engine": {
      "component": "google-cloud-app_engine",
      "version_file": "lib/google/cloud/app_engine/version.rb"
    },
    "google-cloud-app_engine-v1": {
      "component": "google-cloud-app_engine-v1",
      "version_file": "lib/google/cloud/app_engine/v1/version.rb"
    },
    "google-cloud-app_hub": {
      "component": "google-cloud-app_hub",
      "version_file": "lib/google/cloud/app_hub/version.rb"
    },
    "google-cloud-app_hub-v1": {
      "component": "google-cloud-app_hub-v1",
      "version_file": "lib/google/cloud/app_hub/v1/version.rb"
    },
    "google-cloud-artifact_registry": {
      "component": "google-cloud-artifact_registry",
      "version_file": "lib/google/cloud/artifact_registry/version.rb"
    },
    "google-cloud-artifact_registry-v1": {
      "component": "google-cloud-artifact_registry-v1",
      "version_file": "lib/google/cloud/artifact_registry/v1/version.rb"
    },
    "google-cloud-artifact_registry-v1beta2": {
      "component": "google-cloud-artifact_registry-v1beta2",
      "version_file": "lib/google/cloud/artifact_registry/v1beta2/version.rb"
    },
    "google-cloud-asset": {
      "component": "google-cloud-asset",
      "version_file": "lib/google/cloud/asset/version.rb"
    },
    "google-cloud-asset-v1": {
      "component": "google-cloud-asset-v1",
      "version_file": "lib/google/cloud/asset/v1/version.rb"
    },
    "google-cloud-assured_workloads": {
      "component": "google-cloud-assured_workloads",
      "version_file": "lib/google/cloud/assured_workloads/version.rb"
    },
    "google-cloud-assured_workloads-v1": {
      "component": "google-cloud-assured_workloads-v1",
      "version_file": "lib/google/cloud/assured_workloads/v1/version.rb"
    },
    "google-cloud-assured_workloads-v1beta1": {
      "component": "google-cloud-assured_workloads-v1beta1",
      "version_file": "lib/google/cloud/assured_workloads/v1beta1/version.rb"
    },
    "google-cloud-automl": {
      "component": "google-cloud-automl",
      "version_file": "lib/google/cloud/automl/version.rb"
    },
    "google-cloud-automl-v1": {
      "component": "google-cloud-automl-v1",
      "version_file": "lib/google/cloud/automl/v1/version.rb"
    },
    "google-cloud-automl-v1beta1": {
      "component": "google-cloud-automl-v1beta1",
      "version_file": "lib/google/cloud/automl/v1beta1/version.rb"
    },
    "google-cloud-backupdr": {
      "component": "google-cloud-backupdr",
      "version_file": "lib/google/cloud/backupdr/version.rb"
    },
    "google-cloud-backupdr-v1": {
      "component": "google-cloud-backupdr-v1",
      "version_file": "lib/google/cloud/backupdr/v1/version.rb"
    },
    "google-cloud-bare_metal_solution": {
      "component": "google-cloud-bare_metal_solution",
      "version_file": "lib/google/cloud/bare_metal_solution/version.rb"
    },
    "google-cloud-bare_metal_solution-v2": {
      "component": "google-cloud-bare_metal_solution-v2",
      "version_file": "lib/google/cloud/bare_metal_solution/v2/version.rb"
    },
    "google-cloud-batch": {
      "component": "google-cloud-batch",
      "version_file": "lib/google/cloud/batch/version.rb"
    },
    "google-cloud-batch-v1": {
      "component": "google-cloud-batch-v1",
      "version_file": "lib/google/cloud/batch/v1/version.rb"
    },
    "google-cloud-beyond_corp": {
      "component": "google-cloud-beyond_corp",
      "version_file": "lib/google/cloud/beyond_corp/version.rb"
    },
    "google-cloud-beyond_corp-app_connections-v1": {
      "component": "google-cloud-beyond_corp-app_connections-v1",
      "version_file": "lib/google/cloud/beyond_corp/app_connections/v1/version.rb"
    },
    "google-cloud-beyond_corp-app_connectors-v1": {
      "component": "google-cloud-beyond_corp-app_connectors-v1",
      "version_file": "lib/google/cloud/beyond_corp/app_connectors/v1/version.rb"
    },
    "google-cloud-beyond_corp-app_gateways-v1": {
      "component": "google-cloud-beyond_corp-app_gateways-v1",
      "version_file": "lib/google/cloud/beyond_corp/app_gateways/v1/version.rb"
    },
    "google-cloud-beyond_corp-client_gateways-v1": {
      "component": "google-cloud-beyond_corp-client_gateways-v1",
      "version_file": "lib/google/cloud/beyond_corp/client_gateways/v1/version.rb"
    },
    "google-cloud-bigquery": {
      "component": "google-cloud-bigquery",
      "version_file": "lib/google/cloud/bigquery/version.rb"
    },
    "google-cloud-bigquery-analytics_hub": {
      "component": "google-cloud-bigquery-analytics_hub",
      "version_file": "lib/google/cloud/bigquery/analytics_hub/version.rb"
    },
    "google-cloud-bigquery-analytics_hub-v1": {
      "component": "google-cloud-bigquery-analytics_hub-v1",
      "version_file": "lib/google/cloud/bigquery/analytics_hub/v1/version.rb"
    },
    "google-cloud-bigquery-connection": {
      "component": "google-cloud-bigquery-connection",
      "version_file": "lib/google/cloud/bigquery/connection/version.rb"
    },
    "google-cloud-bigquery-connection-v1": {
      "component": "google-cloud-bigquery-connection-v1",
      "version_file": "lib/google/cloud/bigquery/connection/v1/version.rb"
    },
    "google-cloud-bigquery-data_exchange": {
      "component": "google-cloud-bigquery-data_exchange",
      "version_file": "lib/google/cloud/bigquery/data_exchange/version.rb"
    },
    "google-cloud-bigquery-data_exchange-v1beta1": {
      "component": "google-cloud-bigquery-data_exchange-v1beta1",
      "version_file": "lib/google/cloud/bigquery/data_exchange/v1beta1/version.rb"
    },
    "google-cloud-bigquery-data_policies": {
      "component": "google-cloud-bigquery-data_policies",
      "version_file": "lib/google/cloud/bigquery/data_policies/version.rb"
    },
    "google-cloud-bigquery-data_policies-v1": {
      "component": "google-cloud-bigquery-data_policies-v1",
      "version_file": "lib/google/cloud/bigquery/data_policies/v1/version.rb"
    },
    "google-cloud-bigquery-data_policies-v1beta1": {
      "component": "google-cloud-bigquery-data_policies-v1beta1",
      "version_file": "lib/google/cloud/bigquery/data_policies/v1beta1/version.rb"
    },
    "google-cloud-bigquery-data_transfer": {
      "component": "google-cloud-bigquery-data_transfer",
      "version_file": "lib/google/cloud/bigquery/data_transfer/version.rb"
    },
    "google-cloud-bigquery-data_transfer-v1": {
      "component": "google-cloud-bigquery-data_transfer-v1",
      "version_file": "lib/google/cloud/bigquery/data_transfer/v1/version.rb"
    },
    "google-cloud-bigquery-migration": {
      "component": "google-cloud-bigquery-migration",
      "version_file": "lib/google/cloud/bigquery/migration/version.rb"
    },
    "google-cloud-bigquery-migration-v2": {
      "component": "google-cloud-bigquery-migration-v2",
      "version_file": "lib/google/cloud/bigquery/migration/v2/version.rb"
    },
    "google-cloud-bigquery-reservation": {
      "component": "google-cloud-bigquery-reservation",
      "version_file": "lib/google/cloud/bigquery/reservation/version.rb"
    },
    "google-cloud-bigquery-reservation-v1": {
      "component": "google-cloud-bigquery-reservation-v1",
      "version_file": "lib/google/cloud/bigquery/reservation/v1/version.rb"
    },
    "google-cloud-bigquery-storage": {
      "component": "google-cloud-bigquery-storage",
      "version_file": "lib/google/cloud/bigquery/storage/version.rb"
    },
    "google-cloud-bigquery-storage-v1": {
      "component": "google-cloud-bigquery-storage-v1",
      "version_file": "lib/google/cloud/bigquery/storage/v1/version.rb"
    },
    "google-cloud-bigtable": {
      "component": "google-cloud-bigtable",
      "version_file": "lib/google/cloud/bigtable/version.rb"
    },
    "google-cloud-bigtable-admin-v2": {
      "component": "google-cloud-bigtable-admin-v2",
      "version_file": "lib/google/cloud/bigtable/admin/v2/version.rb"
    },
    "google-cloud-bigtable-v2": {
      "component": "google-cloud-bigtable-v2",
      "version_file": "lib/google/cloud/bigtable/v2/version.rb"
    },
    "google-cloud-billing": {
      "component": "google-cloud-billing",
      "version_file": "lib/google/cloud/billing/version.rb"
    },
    "google-cloud-billing-budgets": {
      "component": "google-cloud-billing-budgets",
      "version_file": "lib/google/cloud/billing/budgets/version.rb"
    },
    "google-cloud-billing-budgets-v1": {
      "component": "google-cloud-billing-budgets-v1",
      "version_file": "lib/google/cloud/billing/budgets/v1/version.rb"
    },
    "google-cloud-billing-budgets-v1beta1": {
      "component": "google-cloud-billing-budgets-v1beta1",
      "version_file": "lib/google/cloud/billing/budgets/v1beta1/version.rb"
    },
    "google-cloud-billing-v1": {
      "component": "google-cloud-billing-v1",
      "version_file": "lib/google/cloud/billing/v1/version.rb"
    },
    "google-cloud-binary_authorization": {
      "component": "google-cloud-binary_authorization",
      "version_file": "lib/google/cloud/binary_authorization/version.rb"
    },
    "google-cloud-binary_authorization-v1": {
      "component": "google-cloud-binary_authorization-v1",
      "version_file": "lib/google/cloud/binary_authorization/v1/version.rb"
    },
    "google-cloud-binary_authorization-v1beta1": {
      "component": "google-cloud-binary_authorization-v1beta1",
      "version_file": "lib/google/cloud/binary_authorization/v1beta1/version.rb"
    },
    "google-cloud-build": {
      "component": "google-cloud-build",
      "version_file": "lib/google/cloud/build/version.rb"
    },
    "google-cloud-build-v1": {
      "component": "google-cloud-build-v1",
      "version_file": "lib/google/cloud/build/v1/version.rb"
    },
    "google-cloud-build-v2": {
      "component": "google-cloud-build-v2",
      "version_file": "lib/google/cloud/build/v2/version.rb"
    },
    "google-cloud-certificate_manager": {
      "component": "google-cloud-certificate_manager",
      "version_file": "lib/google/cloud/certificate_manager/version.rb"
    },
    "google-cloud-certificate_manager-v1": {
      "component": "google-cloud-certificate_manager-v1",
      "version_file": "lib/google/cloud/certificate_manager/v1/version.rb"
    },
    "google-cloud-channel": {
      "component": "google-cloud-channel",
      "version_file": "lib/google/cloud/channel/version.rb"
    },
    "google-cloud-channel-v1": {
      "component": "google-cloud-channel-v1",
      "version_file": "lib/google/cloud/channel/v1/version.rb"
    },
    "google-cloud-cloud_controls_partner": {
      "component": "google-cloud-cloud_controls_partner",
      "version_file": "lib/google/cloud/cloud_controls_partner/version.rb"
    },
    "google-cloud-cloud_controls_partner-v1": {
      "component": "google-cloud-cloud_controls_partner-v1",
      "version_file": "lib/google/cloud/cloud_controls_partner/v1/version.rb"
    },
    "google-cloud-cloud_controls_partner-v1beta": {
      "component": "google-cloud-cloud_controls_partner-v1beta",
      "version_file": "lib/google/cloud/cloud_controls_partner/v1beta/version.rb"
    },
    "google-cloud-cloud_dms": {
      "component": "google-cloud-cloud_dms",
      "version_file": "lib/google/cloud/cloud_dms/version.rb"
    },
    "google-cloud-cloud_dms-v1": {
      "component": "google-cloud-cloud_dms-v1",
      "version_file": "lib/google/cloud/cloud_dms/v1/version.rb"
    },
    "google-cloud-cloud_quotas": {
      "component": "google-cloud-cloud_quotas",
      "version_file": "lib/google/cloud/cloud_quotas/version.rb"
    },
    "google-cloud-cloud_quotas-v1": {
      "component": "google-cloud-cloud_quotas-v1",
      "version_file": "lib/google/cloud/cloud_quotas/v1/version.rb"
    },
    "google-cloud-commerce-consumer-procurement": {
      "component": "google-cloud-commerce-consumer-procurement",
      "version_file": "lib/google/cloud/commerce/consumer/procurement/version.rb"
    },
    "google-cloud-commerce-consumer-procurement-v1": {
      "component": "google-cloud-commerce-consumer-procurement-v1",
      "version_file": "lib/google/cloud/commerce/consumer/procurement/v1/version.rb"
    },
    "google-cloud-compute": {
      "component": "google-cloud-compute",
      "version_file": "lib/google/cloud/compute/version.rb"
    },
    "google-cloud-compute-v1": {
      "component": "google-cloud-compute-v1",
      "version_file": "lib/google/cloud/compute/v1/version.rb"
    },
    "google-cloud-confidential_computing": {
      "component": "google-cloud-confidential_computing",
      "version_file": "lib/google/cloud/confidential_computing/version.rb"
    },
    "google-cloud-confidential_computing-v1": {
      "component": "google-cloud-confidential_computing-v1",
      "version_file": "lib/google/cloud/confidential_computing/v1/version.rb"
    },
    "google-cloud-config_service": {
      "component": "google-cloud-config_service",
      "version_file": "lib/google/cloud/config_service/version.rb"
    },
    "google-cloud-config_service-v1": {
      "component": "google-cloud-config_service-v1",
      "version_file": "lib/google/cloud/config_service/v1/version.rb"
    },
    "google-cloud-connectors": {
      "component": "google-cloud-connectors",
      "version_file": "lib/google/cloud/connectors/version.rb"
    },
    "google-cloud-connectors-v1": {
      "component": "google-cloud-connectors-v1",
      "version_file": "lib/google/cloud/connectors/v1/version.rb"
    },
    "google-cloud-contact_center_insights": {
      "component": "google-cloud-contact_center_insights",
      "version_file": "lib/google/cloud/contact_center_insights/version.rb"
    },
    "google-cloud-contact_center_insights-v1": {
      "component": "google-cloud-contact_center_insights-v1",
      "version_file": "lib/google/cloud/contact_center_insights/v1/version.rb"
    },
    "google-cloud-container": {
      "component": "google-cloud-container",
      "version_file": "lib/google/cloud/container/version.rb"
    },
    "google-cloud-container-v1": {
      "component": "google-cloud-container-v1",
      "version_file": "lib/google/cloud/container/v1/version.rb"
    },
    "google-cloud-container-v1beta1": {
      "component": "google-cloud-container-v1beta1",
      "version_file": "lib/google/cloud/container/v1beta1/version.rb"
    },
    "google-cloud-container_analysis": {
      "component": "google-cloud-container_analysis",
      "version_file": "lib/google/cloud/container_analysis/version.rb"
    },
    "google-cloud-container_analysis-v1": {
      "component": "google-cloud-container_analysis-v1",
      "version_file": "lib/google/cloud/container_analysis/v1/version.rb"
    },
    "google-cloud-core": {
      "component": "google-cloud-core",
      "version_file": "lib/google/cloud/core/version.rb"
    },
    "google-cloud-data_catalog": {
      "component": "google-cloud-data_catalog",
      "version_file": "lib/google/cloud/data_catalog/version.rb"
    },
    "google-cloud-data_catalog-lineage": {
      "component": "google-cloud-data_catalog-lineage",
      "version_file": "lib/google/cloud/data_catalog/lineage/version.rb"
    },
    "google-cloud-data_catalog-lineage-v1": {
      "component": "google-cloud-data_catalog-lineage-v1",
      "version_file": "lib/google/cloud/data_catalog/lineage/v1/version.rb"
    },
    "google-cloud-data_catalog-v1": {
      "component": "google-cloud-data_catalog-v1",
      "version_file": "lib/google/cloud/data_catalog/v1/version.rb"
    },
    "google-cloud-data_catalog-v1beta1": {
      "component": "google-cloud-data_catalog-v1beta1",
      "version_file": "lib/google/cloud/data_catalog/v1beta1/version.rb"
    },
    "google-cloud-data_fusion": {
      "component": "google-cloud-data_fusion",
      "version_file": "lib/google/cloud/data_fusion/version.rb"
    },
    "google-cloud-data_fusion-v1": {
      "component": "google-cloud-data_fusion-v1",
      "version_file": "lib/google/cloud/data_fusion/v1/version.rb"
    },
    "google-cloud-data_labeling": {
      "component": "google-cloud-data_labeling",
      "version_file": "lib/google/cloud/data_labeling/version.rb"
    },
    "google-cloud-data_labeling-v1beta1": {
      "component": "google-cloud-data_labeling-v1beta1",
      "version_file": "lib/google/cloud/data_labeling/v1beta1/version.rb"
    },
    "google-cloud-dataflow": {
      "component": "google-cloud-dataflow",
      "version_file": "lib/google/cloud/dataflow/version.rb"
    },
    "google-cloud-dataflow-v1beta3": {
      "component": "google-cloud-dataflow-v1beta3",
      "version_file": "lib/google/cloud/dataflow/v1beta3/version.rb"
    },
    "google-cloud-dataform": {
      "component": "google-cloud-dataform",
      "version_file": "lib/google/cloud/dataform/version.rb"
    },
    "google-cloud-dataform-v1beta1": {
      "component": "google-cloud-dataform-v1beta1",
      "version_file": "lib/google/cloud/dataform/v1beta1/version.rb"
    },
    "google-cloud-dataplex": {
      "component": "google-cloud-dataplex",
      "version_file": "lib/google/cloud/dataplex/version.rb"
    },
    "google-cloud-dataplex-v1": {
      "component": "google-cloud-dataplex-v1",
      "version_file": "lib/google/cloud/dataplex/v1/version.rb"
    },
    "google-cloud-dataproc": {
      "component": "google-cloud-dataproc",
      "version_file": "lib/google/cloud/dataproc/version.rb"
    },
    "google-cloud-dataproc-v1": {
      "component": "google-cloud-dataproc-v1",
      "version_file": "lib/google/cloud/dataproc/v1/version.rb"
    },
    "google-cloud-dataqna": {
      "component": "google-cloud-dataqna",
      "version_file": "lib/google/cloud/dataqna/version.rb"
    },
    "google-cloud-dataqna-v1alpha": {
      "component": "google-cloud-dataqna-v1alpha",
      "version_file": "lib/google/cloud/dataqna/v1alpha/version.rb"
    },
    "google-cloud-datastore": {
      "component": "google-cloud-datastore",
      "version_file": "lib/google/cloud/datastore/version.rb"
    },
    "google-cloud-datastore-admin": {
      "component": "google-cloud-datastore-admin",
      "version_file": "lib/google/cloud/datastore/admin/version.rb"
    },
    "google-cloud-datastore-admin-v1": {
      "component": "google-cloud-datastore-admin-v1",
      "version_file": "lib/google/cloud/datastore/admin/v1/version.rb"
    },
    "google-cloud-datastore-v1": {
      "component": "google-cloud-datastore-v1",
      "version_file": "lib/google/cloud/datastore/v1/version.rb"
    },
    "google-cloud-datastream": {
      "component": "google-cloud-datastream",
      "version_file": "lib/google/cloud/datastream/version.rb"
    },
    "google-cloud-datastream-v1": {
      "component": "google-cloud-datastream-v1",
      "version_file": "lib/google/cloud/datastream/v1/version.rb"
    },
    "google-cloud-datastream-v1alpha1": {
      "component": "google-cloud-datastream-v1alpha1",
      "version_file": "lib/google/cloud/datastream/v1alpha1/version.rb"
    },
    "google-cloud-deploy": {
      "component": "google-cloud-deploy",
      "version_file": "lib/google/cloud/deploy/version.rb"
    },
    "google-cloud-deploy-v1": {
      "component": "google-cloud-deploy-v1",
      "version_file": "lib/google/cloud/deploy/v1/version.rb"
    },
    "google-cloud-dialogflow": {
      "component": "google-cloud-dialogflow",
      "version_file": "lib/google/cloud/dialogflow/version.rb"
    },
    "google-cloud-dialogflow-cx": {
      "component": "google-cloud-dialogflow-cx",
      "version_file": "lib/google/cloud/dialogflow/cx/version.rb"
    },
    "google-cloud-dialogflow-cx-v3": {
      "component": "google-cloud-dialogflow-cx-v3",
      "version_file": "lib/google/cloud/dialogflow/cx/v3/version.rb"
    },
    "google-cloud-dialogflow-v2": {
      "component": "google-cloud-dialogflow-v2",
      "version_file": "lib/google/cloud/dialogflow/v2/version.rb"
    },
    "google-cloud-discovery_engine": {
      "component": "google-cloud-discovery_engine",
      "version_file": "lib/google/cloud/discovery_engine/version.rb"
    },
    "google-cloud-discovery_engine-v1": {
      "component": "google-cloud-discovery_engine-v1",
      "version_file": "lib/google/cloud/discovery_engine/v1/version.rb"
    },
    "google-cloud-discovery_engine-v1beta": {
      "component": "google-cloud-discovery_engine-v1beta",
      "version_file": "lib/google/cloud/discovery_engine/v1beta/version.rb"
    },
    "google-cloud-dlp": {
      "component": "google-cloud-dlp",
      "version_file": "lib/google/cloud/dlp/version.rb"
    },
    "google-cloud-dlp-v2": {
      "component": "google-cloud-dlp-v2",
      "version_file": "lib/google/cloud/dlp/v2/version.rb"
    },
    "google-cloud-dns": {
      "component": "google-cloud-dns",
      "version_file": "lib/google/cloud/dns/version.rb"
    },
    "google-cloud-document_ai": {
      "component": "google-cloud-document_ai",
      "version_file": "lib/google/cloud/document_ai/version.rb"
    },
    "google-cloud-document_ai-v1": {
      "component": "google-cloud-document_ai-v1",
      "version_file": "lib/google/cloud/document_ai/v1/version.rb"
    },
    "google-cloud-document_ai-v1beta3": {
      "component": "google-cloud-document_ai-v1beta3",
      "version_file": "lib/google/cloud/document_ai/v1beta3/version.rb"
    },
    "google-cloud-domains": {
      "component": "google-cloud-domains",
      "version_file": "lib/google/cloud/domains/version.rb"
    },
    "google-cloud-domains-v1": {
      "component": "google-cloud-domains-v1",
      "version_file": "lib/google/cloud/domains/v1/version.rb"
    },
    "google-cloud-domains-v1beta1": {
      "component": "google-cloud-domains-v1beta1",
      "version_file": "lib/google/cloud/domains/v1beta1/version.rb"
    },
    "google-cloud-edge_network": {
      "component": "google-cloud-edge_network",
      "version_file": "lib/google/cloud/edge_network/version.rb"
    },
    "google-cloud-edge_network-v1": {
      "component": "google-cloud-edge_network-v1",
      "version_file": "lib/google/cloud/edge_network/v1/version.rb"
    },
    "google-cloud-error_reporting": {
      "component": "google-cloud-error_reporting",
      "version_file": "lib/google/cloud/error_reporting/version.rb"
    },
    "google-cloud-error_reporting-v1beta1": {
      "component": "google-cloud-error_reporting-v1beta1",
      "version_file": "lib/google/cloud/error_reporting/v1beta1/version.rb"
    },
    "google-cloud-errors": {
      "component": "google-cloud-errors",
      "version_file": "lib/google/cloud/errors/version.rb"
    },
    "google-cloud-essential_contacts": {
      "component": "google-cloud-essential_contacts",
      "version_file": "lib/google/cloud/essential_contacts/version.rb"
    },
    "google-cloud-essential_contacts-v1": {
      "component": "google-cloud-essential_contacts-v1",
      "version_file": "lib/google/cloud/essential_contacts/v1/version.rb"
    },
    "google-cloud-eventarc": {
      "component": "google-cloud-eventarc",
      "version_file": "lib/google/cloud/eventarc/version.rb"
    },
    "google-cloud-eventarc-publishing": {
      "component": "google-cloud-eventarc-publishing",
      "version_file": "lib/google/cloud/eventarc/publishing/version.rb"
    },
    "google-cloud-eventarc-publishing-v1": {
      "component": "google-cloud-eventarc-publishing-v1",
      "version_file": "lib/google/cloud/eventarc/publishing/v1/version.rb"
    },
    "google-cloud-eventarc-v1": {
      "component": "google-cloud-eventarc-v1",
      "version_file": "lib/google/cloud/eventarc/v1/version.rb"
    },
    "google-cloud-filestore": {
      "component": "google-cloud-filestore",
      "version_file": "lib/google/cloud/filestore/version.rb"
    },
    "google-cloud-filestore-v1": {
      "component": "google-cloud-filestore-v1",
      "version_file": "lib/google/cloud/filestore/v1/version.rb"
    },
    "google-cloud-firestore": {
      "component": "google-cloud-firestore",
      "version_file": "lib/google/cloud/firestore/version.rb"
    },
    "google-cloud-firestore-admin": {
      "component": "google-cloud-firestore-admin",
      "version_file": "lib/google/cloud/firestore/admin/version.rb"
    },
    "google-cloud-firestore-admin-v1": {
      "component": "google-cloud-firestore-admin-v1",
      "version_file": "lib/google/cloud/firestore/admin/v1/version.rb"
    },
    "google-cloud-firestore-v1": {
      "component": "google-cloud-firestore-v1",
      "version_file": "lib/google/cloud/firestore/v1/version.rb"
    },
    "google-cloud-functions": {
      "component": "google-cloud-functions",
      "version_file": "lib/google/cloud/functions/version.rb"
    },
    "google-cloud-functions-v1": {
      "component": "google-cloud-functions-v1",
      "version_file": "lib/google/cloud/functions/v1/version.rb"
    },
    "google-cloud-functions-v2": {
      "component": "google-cloud-functions-v2",
      "version_file": "lib/google/cloud/functions/v2/version.rb"
    },
    "google-cloud-gke_backup": {
      "component": "google-cloud-gke_backup",
      "version_file": "lib/google/cloud/gke_backup/version.rb"
    },
    "google-cloud-gke_backup-v1": {
      "component": "google-cloud-gke_backup-v1",
      "version_file": "lib/google/cloud/gke_backup/v1/version.rb"
    },
    "google-cloud-gke_connect-gateway": {
      "component": "google-cloud-gke_connect-gateway",
      "version_file": "lib/google/cloud/gke_connect/gateway/version.rb"
    },
    "google-cloud-gke_connect-gateway-v1beta1": {
      "component": "google-cloud-gke_connect-gateway-v1beta1",
      "version_file": "lib/google/cloud/gke_connect/gateway/v1beta1/version.rb"
    },
    "google-cloud-gke_hub": {
      "component": "google-cloud-gke_hub",
      "version_file": "lib/google/cloud/gke_hub/version.rb"
    },
    "google-cloud-gke_hub-v1": {
      "component": "google-cloud-gke_hub-v1",
      "version_file": "lib/google/cloud/gke_hub/v1/version.rb"
    },
    "google-cloud-gke_hub-v1beta1": {
      "component": "google-cloud-gke_hub-v1beta1",
      "version_file": "lib/google/cloud/gke_hub/v1beta1/version.rb"
    },
    "google-cloud-gke_multi_cloud": {
      "component": "google-cloud-gke_multi_cloud",
      "version_file": "lib/google/cloud/gke_multi_cloud/version.rb"
    },
    "google-cloud-gke_multi_cloud-v1": {
      "component": "google-cloud-gke_multi_cloud-v1",
      "version_file": "lib/google/cloud/gke_multi_cloud/v1/version.rb"
    },
    "google-cloud-gsuite_add_ons": {
      "component": "google-cloud-gsuite_add_ons",
      "version_file": "lib/google/cloud/gsuite_add_ons/version.rb"
    },
    "google-cloud-gsuite_add_ons-v1": {
      "component": "google-cloud-gsuite_add_ons-v1",
      "version_file": "lib/google/cloud/gsuite_add_ons/v1/version.rb"
    },
    "google-cloud-iap": {
      "component": "google-cloud-iap",
      "version_file": "lib/google/cloud/iap/version.rb"
    },
    "google-cloud-iap-v1": {
      "component": "google-cloud-iap-v1",
      "version_file": "lib/google/cloud/iap/v1/version.rb"
    },
    "google-cloud-ids": {
      "component": "google-cloud-ids",
      "version_file": "lib/google/cloud/ids/version.rb"
    },
    "google-cloud-ids-v1": {
      "component": "google-cloud-ids-v1",
      "version_file": "lib/google/cloud/ids/v1/version.rb"
    },
    "google-cloud-kms": {
      "component": "google-cloud-kms",
      "version_file": "lib/google/cloud/kms/version.rb"
    },
    "google-cloud-kms-inventory": {
      "component": "google-cloud-kms-inventory",
      "version_file": "lib/google/cloud/kms/inventory/version.rb"
    },
    "google-cloud-kms-inventory-v1": {
      "component": "google-cloud-kms-inventory-v1",
      "version_file": "lib/google/cloud/kms/inventory/v1/version.rb"
    },
    "google-cloud-kms-v1": {
      "component": "google-cloud-kms-v1",
      "version_file": "lib/google/cloud/kms/v1/version.rb"
    },
    "google-cloud-language": {
      "component": "google-cloud-language",
      "version_file": "lib/google/cloud/language/version.rb"
    },
    "google-cloud-language-v1": {
      "component": "google-cloud-language-v1",
      "version_file": "lib/google/cloud/language/v1/version.rb"
    },
    "google-cloud-language-v1beta2": {
      "component": "google-cloud-language-v1beta2",
      "version_file": "lib/google/cloud/language/v1beta2/version.rb"
    },
    "google-cloud-language-v2": {
      "component": "google-cloud-language-v2",
      "version_file": "lib/google/cloud/language/v2/version.rb"
    },
    "google-cloud-life_sciences": {
      "component": "google-cloud-life_sciences",
      "version_file": "lib/google/cloud/life_sciences/version.rb"
    },
    "google-cloud-life_sciences-v2beta": {
      "component": "google-cloud-life_sciences-v2beta",
      "version_file": "lib/google/cloud/life_sciences/v2beta/version.rb"
    },
    "google-cloud-location": {
      "component": "google-cloud-location",
      "version_file": "lib/google/cloud/location/version.rb"
    },
    "google-cloud-logging": {
      "component": "google-cloud-logging",
      "version_file": "lib/google/cloud/logging/version.rb"
    },
    "google-cloud-logging-v2": {
      "component": "google-cloud-logging-v2",
      "version_file": "lib/google/cloud/logging/v2/version.rb"
    },
    "google-cloud-managed_identities": {
      "component": "google-cloud-managed_identities",
      "version_file": "lib/google/cloud/managed_identities/version.rb"
    },
    "google-cloud-managed_identities-v1": {
      "component": "google-cloud-managed_identities-v1",
      "version_file": "lib/google/cloud/managed_identities/v1/version.rb"
    },
    "google-cloud-media_translation": {
      "component": "google-cloud-media_translation",
      "version_file": "lib/google/cloud/media_translation/version.rb"
    },
    "google-cloud-media_translation-v1beta1": {
      "component": "google-cloud-media_translation-v1beta1",
      "version_file": "lib/google/cloud/media_translation/v1beta1/version.rb"
    },
    "google-cloud-memcache": {
      "component": "google-cloud-memcache",
      "version_file": "lib/google/cloud/memcache/version.rb"
    },
    "google-cloud-memcache-v1": {
      "component": "google-cloud-memcache-v1",
      "version_file": "lib/google/cloud/memcache/v1/version.rb"
    },
    "google-cloud-memcache-v1beta2": {
      "component": "google-cloud-memcache-v1beta2",
      "version_file": "lib/google/cloud/memcache/v1beta2/version.rb"
    },
    "google-cloud-metastore": {
      "component": "google-cloud-metastore",
      "version_file": "lib/google/cloud/metastore/version.rb"
    },
    "google-cloud-metastore-v1": {
      "component": "google-cloud-metastore-v1",
      "version_file": "lib/google/cloud/metastore/v1/version.rb"
    },
    "google-cloud-metastore-v1beta": {
      "component": "google-cloud-metastore-v1beta",
      "version_file": "lib/google/cloud/metastore/v1beta/version.rb"
    },
    "google-cloud-migration_center": {
      "component": "google-cloud-migration_center",
      "version_file": "lib/google/cloud/migration_center/version.rb"
    },
    "google-cloud-migration_center-v1": {
      "component": "google-cloud-migration_center-v1",
      "version_file": "lib/google/cloud/migration_center/v1/version.rb"
    },
    "google-cloud-monitoring": {
      "component": "google-cloud-monitoring",
      "version_file": "lib/google/cloud/monitoring/version.rb"
    },
    "google-cloud-monitoring-dashboard-v1": {
      "component": "google-cloud-monitoring-dashboard-v1",
      "version_file": "lib/google/cloud/monitoring/dashboard/v1/version.rb"
    },
    "google-cloud-monitoring-metrics_scope-v1": {
      "component": "google-cloud-monitoring-metrics_scope-v1",
      "version_file": "lib/google/cloud/monitoring/metrics_scope/v1/version.rb"
    },
    "google-cloud-monitoring-v3": {
      "component": "google-cloud-monitoring-v3",
      "version_file": "lib/google/cloud/monitoring/v3/version.rb"
    },
    "google-cloud-netapp": {
      "component": "google-cloud-netapp",
      "version_file": "lib/google/cloud/netapp/version.rb"
    },
    "google-cloud-netapp-v1": {
      "component": "google-cloud-netapp-v1",
      "version_file": "lib/google/cloud/netapp/v1/version.rb"
    },
    "google-cloud-network_connectivity": {
      "component": "google-cloud-network_connectivity",
      "version_file": "lib/google/cloud/network_connectivity/version.rb"
    },
    "google-cloud-network_connectivity-v1": {
      "component": "google-cloud-network_connectivity-v1",
      "version_file": "lib/google/cloud/network_connectivity/v1/version.rb"
    },
    "google-cloud-network_connectivity-v1alpha1": {
      "component": "google-cloud-network_connectivity-v1alpha1",
      "version_file": "lib/google/cloud/network_connectivity/v1alpha1/version.rb"
    },
    "google-cloud-network_management": {
      "component": "google-cloud-network_management",
      "version_file": "lib/google/cloud/network_management/version.rb"
    },
    "google-cloud-network_management-v1": {
      "component": "google-cloud-network_management-v1",
      "version_file": "lib/google/cloud/network_management/v1/version.rb"
    },
    "google-cloud-network_security": {
      "component": "google-cloud-network_security",
      "version_file": "lib/google/cloud/network_security/version.rb"
    },
    "google-cloud-network_security-v1beta1": {
      "component": "google-cloud-network_security-v1beta1",
      "version_file": "lib/google/cloud/network_security/v1beta1/version.rb"
    },
    "google-cloud-network_services": {
      "component": "google-cloud-network_services",
      "version_file": "lib/google/cloud/network_services/version.rb"
    },
    "google-cloud-network_services-v1": {
      "component": "google-cloud-network_services-v1",
      "version_file": "lib/google/cloud/network_services/v1/version.rb"
    },
    "google-cloud-notebooks": {
      "component": "google-cloud-notebooks",
      "version_file": "lib/google/cloud/notebooks/version.rb"
    },
    "google-cloud-notebooks-v1": {
      "component": "google-cloud-notebooks-v1",
      "version_file": "lib/google/cloud/notebooks/v1/version.rb"
    },
    "google-cloud-notebooks-v1beta1": {
      "component": "google-cloud-notebooks-v1beta1",
      "version_file": "lib/google/cloud/notebooks/v1beta1/version.rb"
    },
    "google-cloud-notebooks-v2": {
      "component": "google-cloud-notebooks-v2",
      "version_file": "lib/google/cloud/notebooks/v2/version.rb"
    },
    "google-cloud-optimization": {
      "component": "google-cloud-optimization",
      "version_file": "lib/google/cloud/optimization/version.rb"
    },
    "google-cloud-optimization-v1": {
      "component": "google-cloud-optimization-v1",
      "version_file": "lib/google/cloud/optimization/v1/version.rb"
    },
    "google-cloud-orchestration-airflow-service": {
      "component": "google-cloud-orchestration-airflow-service",
      "version_file": "lib/google/cloud/orchestration/airflow/service/version.rb"
    },
    "google-cloud-orchestration-airflow-service-v1": {
      "component": "google-cloud-orchestration-airflow-service-v1",
      "version_file": "lib/google/cloud/orchestration/airflow/service/v1/version.rb"
    },
    "google-cloud-org_policy": {
      "component": "google-cloud-org_policy",
      "version_file": "lib/google/cloud/org_policy/version.rb"
    },
    "google-cloud-org_policy-v2": {
      "component": "google-cloud-org_policy-v2",
      "version_file": "lib/google/cloud/org_policy/v2/version.rb"
    },
    "google-cloud-os_config": {
      "component": "google-cloud-os_config",
      "version_file": "lib/google/cloud/os_config/version.rb"
    },
    "google-cloud-os_config-v1": {
      "component": "google-cloud-os_config-v1",
      "version_file": "lib/google/cloud/os_config/v1/version.rb"
    },
    "google-cloud-os_config-v1alpha": {
      "component": "google-cloud-os_config-v1alpha",
      "version_file": "lib/google/cloud/os_config/v1alpha/version.rb"
    },
    "google-cloud-os_login": {
      "component": "google-cloud-os_login",
      "version_file": "lib/google/cloud/os_login/version.rb"
    },
    "google-cloud-os_login-v1": {
      "component": "google-cloud-os_login-v1",
      "version_file": "lib/google/cloud/os_login/v1/version.rb"
    },
    "google-cloud-os_login-v1beta": {
      "component": "google-cloud-os_login-v1beta",
      "version_file": "lib/google/cloud/os_login/v1beta/version.rb"
    },
    "google-cloud-parallelstore": {
      "component": "google-cloud-parallelstore",
      "version_file": "lib/google/cloud/parallelstore/version.rb"
    },
    "google-cloud-parallelstore-v1beta": {
      "component": "google-cloud-parallelstore-v1beta",
      "version_file": "lib/google/cloud/parallelstore/v1beta/version.rb"
    },
    "google-cloud-phishing_protection": {
      "component": "google-cloud-phishing_protection",
      "version_file": "lib/google/cloud/phishing_protection/version.rb"
    },
    "google-cloud-phishing_protection-v1beta1": {
      "component": "google-cloud-phishing_protection-v1beta1",
      "version_file": "lib/google/cloud/phishing_protection/v1beta1/version.rb"
    },
    "google-cloud-policy_simulator": {
      "component": "google-cloud-policy_simulator",
      "version_file": "lib/google/cloud/policy_simulator/version.rb"
    },
    "google-cloud-policy_simulator-v1": {
      "component": "google-cloud-policy_simulator-v1",
      "version_file": "lib/google/cloud/policy_simulator/v1/version.rb"
    },
    "google-cloud-policy_troubleshooter": {
      "component": "google-cloud-policy_troubleshooter",
      "version_file": "lib/google/cloud/policy_troubleshooter/version.rb"
    },
    "google-cloud-policy_troubleshooter-iam-v3": {
      "component": "google-cloud-policy_troubleshooter-iam-v3",
      "version_file": "lib/google/cloud/policy_troubleshooter/iam/v3/version.rb"
    },
    "google-cloud-policy_troubleshooter-v1": {
      "component": "google-cloud-policy_troubleshooter-v1",
      "version_file": "lib/google/cloud/policy_troubleshooter/v1/version.rb"
    },
    "google-cloud-private_catalog": {
      "component": "google-cloud-private_catalog",
      "version_file": "lib/google/cloud/private_catalog/version.rb"
    },
    "google-cloud-private_catalog-v1beta1": {
      "component": "google-cloud-private_catalog-v1beta1",
      "version_file": "lib/google/cloud/private_catalog/v1beta1/version.rb"
    },
    "google-cloud-profiler": {
      "component": "google-cloud-profiler",
      "version_file": "lib/google/cloud/profiler/version.rb"
    },
    "google-cloud-profiler-v2": {
      "component": "google-cloud-profiler-v2",
      "version_file": "lib/google/cloud/profiler/v2/version.rb"
    },
    "google-cloud-pubsub": {
      "component": "google-cloud-pubsub",
      "version_file": "lib/google/cloud/pubsub/version.rb"
    },
    "google-cloud-pubsub-v1": {
      "component": "google-cloud-pubsub-v1",
      "version_file": "lib/google/cloud/pubsub/v1/version.rb"
    },
    "google-cloud-rapid_migration_assessment": {
      "component": "google-cloud-rapid_migration_assessment",
      "version_file": "lib/google/cloud/rapid_migration_assessment/version.rb"
    },
    "google-cloud-rapid_migration_assessment-v1": {
      "component": "google-cloud-rapid_migration_assessment-v1",
      "version_file": "lib/google/cloud/rapid_migration_assessment/v1/version.rb"
    },
    "google-cloud-recaptcha_enterprise": {
      "component": "google-cloud-recaptcha_enterprise",
      "version_file": "lib/google/cloud/recaptcha_enterprise/version.rb"
    },
    "google-cloud-recaptcha_enterprise-v1": {
      "component": "google-cloud-recaptcha_enterprise-v1",
      "version_file": "lib/google/cloud/recaptcha_enterprise/v1/version.rb"
    },
    "google-cloud-recaptcha_enterprise-v1beta1": {
      "component": "google-cloud-recaptcha_enterprise-v1beta1",
      "version_file": "lib/google/cloud/recaptcha_enterprise/v1beta1/version.rb"
    },
    "google-cloud-recommendation_engine": {
      "component": "google-cloud-recommendation_engine",
      "version_file": "lib/google/cloud/recommendation_engine/version.rb"
    },
    "google-cloud-recommendation_engine-v1beta1": {
      "component": "google-cloud-recommendation_engine-v1beta1",
      "version_file": "lib/google/cloud/recommendation_engine/v1beta1/version.rb"
    },
    "google-cloud-recommender": {
      "component": "google-cloud-recommender",
      "version_file": "lib/google/cloud/recommender/version.rb"
    },
    "google-cloud-recommender-v1": {
      "component": "google-cloud-recommender-v1",
      "version_file": "lib/google/cloud/recommender/v1/version.rb"
    },
    "google-cloud-redis": {
      "component": "google-cloud-redis",
      "version_file": "lib/google/cloud/redis/version.rb"
    },
    "google-cloud-redis-cluster": {
      "component": "google-cloud-redis-cluster",
      "version_file": "lib/google/cloud/redis/cluster/version.rb"
    },
    "google-cloud-redis-cluster-v1": {
      "component": "google-cloud-redis-cluster-v1",
      "version_file": "lib/google/cloud/redis/cluster/v1/version.rb"
    },
    "google-cloud-redis-v1": {
      "component": "google-cloud-redis-v1",
      "version_file": "lib/google/cloud/redis/v1/version.rb"
    },
    "google-cloud-redis-v1beta1": {
      "component": "google-cloud-redis-v1beta1",
      "version_file": "lib/google/cloud/redis/v1beta1/version.rb"
    },
    "google-cloud-resource_manager": {
      "component": "google-cloud-resource_manager",
      "version_file": "lib/google/cloud/resource_manager/version.rb"
    },
    "google-cloud-resource_manager-v3": {
      "component": "google-cloud-resource_manager-v3",
      "version_file": "lib/google/cloud/resource_manager/v3/version.rb"
    },
    "google-cloud-resource_settings": {
      "component": "google-cloud-resource_settings",
      "version_file": "lib/google/cloud/resource_settings/version.rb"
    },
    "google-cloud-resource_settings-v1": {
      "component": "google-cloud-resource_settings-v1",
      "version_file": "lib/google/cloud/resource_settings/v1/version.rb"
    },
    "google-cloud-retail": {
      "component": "google-cloud-retail",
      "version_file": "lib/google/cloud/retail/version.rb"
    },
    "google-cloud-retail-v2": {
      "component": "google-cloud-retail-v2",
      "version_file": "lib/google/cloud/retail/v2/version.rb"
    },
    "google-cloud-run-client": {
      "component": "google-cloud-run-client",
      "version_file": "lib/google/cloud/run/client/version.rb"
    },
    "google-cloud-run-v2": {
      "component": "google-cloud-run-v2",
      "version_file": "lib/google/cloud/run/v2/version.rb"
    },
    "google-cloud-scheduler": {
      "component": "google-cloud-scheduler",
      "version_file": "lib/google/cloud/scheduler/version.rb"
    },
    "google-cloud-scheduler-v1": {
      "component": "google-cloud-scheduler-v1",
      "version_file": "lib/google/cloud/scheduler/v1/version.rb"
    },
    "google-cloud-scheduler-v1beta1": {
      "component": "google-cloud-scheduler-v1beta1",
      "version_file": "lib/google/cloud/scheduler/v1beta1/version.rb"
    },
    "google-cloud-secret_manager": {
      "component": "google-cloud-secret_manager",
      "version_file": "lib/google/cloud/secret_manager/version.rb"
    },
    "google-cloud-secret_manager-v1": {
      "component": "google-cloud-secret_manager-v1",
      "version_file": "lib/google/cloud/secret_manager/v1/version.rb"
    },
    "google-cloud-secret_manager-v1beta1": {
      "component": "google-cloud-secret_manager-v1beta1",
      "version_file": "lib/google/cloud/secret_manager/v1beta1/version.rb"
    },
    "google-cloud-secret_manager-v1beta2": {
      "component": "google-cloud-secret_manager-v1beta2",
      "version_file": "lib/google/cloud/secret_manager/v1beta2/version.rb"
    },
    "google-cloud-secure_source_manager": {
      "component": "google-cloud-secure_source_manager",
      "version_file": "lib/google/cloud/secure_source_manager/version.rb"
    },
    "google-cloud-secure_source_manager-v1": {
      "component": "google-cloud-secure_source_manager-v1",
      "version_file": "lib/google/cloud/secure_source_manager/v1/version.rb"
    },
    "google-cloud-security-private_ca": {
      "component": "google-cloud-security-private_ca",
      "version_file": "lib/google/cloud/security/private_ca/version.rb"
    },
    "google-cloud-security-private_ca-v1": {
      "component": "google-cloud-security-private_ca-v1",
      "version_file": "lib/google/cloud/security/private_ca/v1/version.rb"
    },
    "google-cloud-security-private_ca-v1beta1": {
      "component": "google-cloud-security-private_ca-v1beta1",
      "version_file": "lib/google/cloud/security/private_ca/v1beta1/version.rb"
    },
    "google-cloud-security-public_ca": {
      "component": "google-cloud-security-public_ca",
      "version_file": "lib/google/cloud/security/public_ca/version.rb"
    },
    "google-cloud-security-public_ca-v1": {
      "component": "google-cloud-security-public_ca-v1",
      "version_file": "lib/google/cloud/security/public_ca/v1/version.rb"
    },
    "google-cloud-security-public_ca-v1beta1": {
      "component": "google-cloud-security-public_ca-v1beta1",
      "version_file": "lib/google/cloud/security/public_ca/v1beta1/version.rb"
    },
    "google-cloud-security_center": {
      "component": "google-cloud-security_center",
      "version_file": "lib/google/cloud/security_center/version.rb"
    },
    "google-cloud-security_center-v1": {
      "component": "google-cloud-security_center-v1",
      "version_file": "lib/google/cloud/security_center/v1/version.rb"
    },
    "google-cloud-security_center-v1p1beta1": {
      "component": "google-cloud-security_center-v1p1beta1",
      "version_file": "lib/google/cloud/security_center/v1p1beta1/version.rb"
    },
    "google-cloud-security_center-v2": {
      "component": "google-cloud-security_center-v2",
      "version_file": "lib/google/cloud/security_center/v2/version.rb"
    },
    "google-cloud-security_center_management": {
      "component": "google-cloud-security_center_management",
      "version_file": "lib/google/cloud/security_center_management/version.rb"
    },
    "google-cloud-security_center_management-v1": {
      "component": "google-cloud-security_center_management-v1",
      "version_file": "lib/google/cloud/security_center_management/v1/version.rb"
    },
    "google-cloud-service_control": {
      "component": "google-cloud-service_control",
      "version_file": "lib/google/cloud/service_control/version.rb"
    },
    "google-cloud-service_control-v1": {
      "component": "google-cloud-service_control-v1",
      "version_file": "lib/google/cloud/service_control/v1/version.rb"
    },
    "google-cloud-service_directory": {
      "component": "google-cloud-service_directory",
      "version_file": "lib/google/cloud/service_directory/version.rb"
    },
    "google-cloud-service_directory-v1": {
      "component": "google-cloud-service_directory-v1",
      "version_file": "lib/google/cloud/service_directory/v1/version.rb"
    },
    "google-cloud-service_directory-v1beta1": {
      "component": "google-cloud-service_directory-v1beta1",
      "version_file": "lib/google/cloud/service_directory/v1beta1/version.rb"
    },
    "google-cloud-service_health": {
      "component": "google-cloud-service_health",
      "version_file": "lib/google/cloud/service_health/version.rb"
    },
    "google-cloud-service_health-v1": {
      "component": "google-cloud-service_health-v1",
      "version_file": "lib/google/cloud/service_health/v1/version.rb"
    },
    "google-cloud-service_management": {
      "component": "google-cloud-service_management",
      "version_file": "lib/google/cloud/service_management/version.rb"
    },
    "google-cloud-service_management-v1": {
      "component": "google-cloud-service_management-v1",
      "version_file": "lib/google/cloud/service_management/v1/version.rb"
    },
    "google-cloud-service_usage": {
      "component": "google-cloud-service_usage",
      "version_file": "lib/google/cloud/service_usage/version.rb"
    },
    "google-cloud-service_usage-v1": {
      "component": "google-cloud-service_usage-v1",
      "version_file": "lib/google/cloud/service_usage/v1/version.rb"
    },
    "google-cloud-shell": {
      "component": "google-cloud-shell",
      "version_file": "lib/google/cloud/shell/version.rb"
    },
    "google-cloud-shell-v1": {
      "component": "google-cloud-shell-v1",
      "version_file": "lib/google/cloud/shell/v1/version.rb"
    },
    "google-cloud-spanner-admin-database-v1": {
      "component": "google-cloud-spanner-admin-database-v1",
      "version_file": "lib/google/cloud/spanner/admin/database/v1/version.rb"
    },
    "google-cloud-spanner-admin-instance-v1": {
      "component": "google-cloud-spanner-admin-instance-v1",
      "version_file": "lib/google/cloud/spanner/admin/instance/v1/version.rb"
    },
    "google-cloud-spanner-v1": {
      "component": "google-cloud-spanner-v1",
      "version_file": "lib/google/cloud/spanner/v1/version.rb"
    },
    "google-cloud-speech": {
      "component": "google-cloud-speech",
      "version_file": "lib/google/cloud/speech/version.rb"
    },
    "google-cloud-speech-v1": {
      "component": "google-cloud-speech-v1",
      "version_file": "lib/google/cloud/speech/v1/version.rb"
    },
    "google-cloud-speech-v1p1beta1": {
      "component": "google-cloud-speech-v1p1beta1",
      "version_file": "lib/google/cloud/speech/v1p1beta1/version.rb"
    },
    "google-cloud-speech-v2": {
      "component": "google-cloud-speech-v2",
      "version_file": "lib/google/cloud/speech/v2/version.rb"
    },
    "google-cloud-storage": {
      "component": "google-cloud-storage",
      "version_file": "lib/google/cloud/storage/version.rb"
    },
    "google-cloud-storage-control": {
      "component": "google-cloud-storage-control",
      "version_file": "lib/google/cloud/storage/control/version.rb"
    },
    "google-cloud-storage-control-v2": {
      "component": "google-cloud-storage-control-v2",
      "version_file": "lib/google/cloud/storage/control/v2/version.rb"
    },
    "google-cloud-storage_insights": {
      "component": "google-cloud-storage_insights",
      "version_file": "lib/google/cloud/storage_insights/version.rb"
    },
    "google-cloud-storage_insights-v1": {
      "component": "google-cloud-storage_insights-v1",
      "version_file": "lib/google/cloud/storage_insights/v1/version.rb"
    },
    "google-cloud-storage_transfer": {
      "component": "google-cloud-storage_transfer",
      "version_file": "lib/google/cloud/storage_transfer/version.rb"
    },
    "google-cloud-storage_transfer-v1": {
      "component": "google-cloud-storage_transfer-v1",
      "version_file": "lib/google/cloud/storage_transfer/v1/version.rb"
    },
    "google-cloud-support": {
      "component": "google-cloud-support",
      "version_file": "lib/google/cloud/support/version.rb"
    },
    "google-cloud-support-v2": {
      "component": "google-cloud-support-v2",
      "version_file": "lib/google/cloud/support/v2/version.rb"
    },
    "google-cloud-talent": {
      "component": "google-cloud-talent",
      "version_file": "lib/google/cloud/talent/version.rb"
    },
    "google-cloud-talent-v4": {
      "component": "google-cloud-talent-v4",
      "version_file": "lib/google/cloud/talent/v4/version.rb"
    },
    "google-cloud-talent-v4beta1": {
      "component": "google-cloud-talent-v4beta1",
      "version_file": "lib/google/cloud/talent/v4beta1/version.rb"
    },
    "google-cloud-tasks": {
      "component": "google-cloud-tasks",
      "version_file": "lib/google/cloud/tasks/version.rb"
    },
    "google-cloud-tasks-v2": {
      "component": "google-cloud-tasks-v2",
      "version_file": "lib/google/cloud/tasks/v2/version.rb"
    },
    "google-cloud-tasks-v2beta2": {
      "component": "google-cloud-tasks-v2beta2",
      "version_file": "lib/google/cloud/tasks/v2beta2/version.rb"
    },
    "google-cloud-tasks-v2beta3": {
      "component": "google-cloud-tasks-v2beta3",
      "version_file": "lib/google/cloud/tasks/v2beta3/version.rb"
    },
    "google-cloud-telco_automation": {
      "component": "google-cloud-telco_automation",
      "version_file": "lib/google/cloud/telco_automation/version.rb"
    },
    "google-cloud-telco_automation-v1": {
      "component": "google-cloud-telco_automation-v1",
      "version_file": "lib/google/cloud/telco_automation/v1/version.rb"
    },
    "google-cloud-text_to_speech": {
      "component": "google-cloud-text_to_speech",
      "version_file": "lib/google/cloud/text_to_speech/version.rb"
    },
    "google-cloud-text_to_speech-v1": {
      "component": "google-cloud-text_to_speech-v1",
      "version_file": "lib/google/cloud/text_to_speech/v1/version.rb"
    },
    "google-cloud-text_to_speech-v1beta1": {
      "component": "google-cloud-text_to_speech-v1beta1",
      "version_file": "lib/google/cloud/text_to_speech/v1beta1/version.rb"
    },
    "google-cloud-tpu": {
      "component": "google-cloud-tpu",
      "version_file": "lib/google/cloud/tpu/version.rb"
    },
    "google-cloud-tpu-v1": {
      "component": "google-cloud-tpu-v1",
      "version_file": "lib/google/cloud/tpu/v1/version.rb"
    },
    "google-cloud-trace": {
      "component": "google-cloud-trace",
      "version_file": "lib/google/cloud/trace/version.rb"
    },
    "google-cloud-trace-v1": {
      "component": "google-cloud-trace-v1",
      "version_file": "lib/google/cloud/trace/v1/version.rb"
    },
    "google-cloud-trace-v2": {
      "component": "google-cloud-trace-v2",
      "version_file": "lib/google/cloud/trace/v2/version.rb"
    },
    "google-cloud-translate": {
      "component": "google-cloud-translate",
      "version_file": "lib/google/cloud/translate/version.rb"
    },
    "google-cloud-translate-v2": {
      "component": "google-cloud-translate-v2",
      "version_file": "lib/google/cloud/translate/v2/version.rb"
    },
    "google-cloud-translate-v3": {
      "component": "google-cloud-translate-v3",
      "version_file": "lib/google/cloud/translate/v3/version.rb"
    },
    "google-cloud-video-live_stream": {
      "component": "google-cloud-video-live_stream",
      "version_file": "lib/google/cloud/video/live_stream/version.rb"
    },
    "google-cloud-video-live_stream-v1": {
      "component": "google-cloud-video-live_stream-v1",
      "version_file": "lib/google/cloud/video/live_stream/v1/version.rb"
    },
    "google-cloud-video-stitcher": {
      "component": "google-cloud-video-stitcher",
      "version_file": "lib/google/cloud/video/stitcher/version.rb"
    },
    "google-cloud-video-stitcher-v1": {
      "component": "google-cloud-video-stitcher-v1",
      "version_file": "lib/google/cloud/video/stitcher/v1/version.rb"
    },
    "google-cloud-video-transcoder": {
      "component": "google-cloud-video-transcoder",
      "version_file": "lib/google/cloud/video/transcoder/version.rb"
    },
    "google-cloud-video-transcoder-v1": {
      "component": "google-cloud-video-transcoder-v1",
      "version_file": "lib/google/cloud/video/transcoder/v1/version.rb"
    },
    "google-cloud-video_intelligence": {
      "component": "google-cloud-video_intelligence",
      "version_file": "lib/google/cloud/video_intelligence/version.rb"
    },
    "google-cloud-video_intelligence-v1": {
      "component": "google-cloud-video_intelligence-v1",
      "version_file": "lib/google/cloud/video_intelligence/v1/version.rb"
    },
    "google-cloud-video_intelligence-v1beta2": {
      "component": "google-cloud-video_intelligence-v1beta2",
      "version_file": "lib/google/cloud/video_intelligence/v1beta2/version.rb"
    },
    "google-cloud-video_intelligence-v1p1beta1": {
      "component": "google-cloud-video_intelligence-v1p1beta1",
      "version_file": "lib/google/cloud/video_intelligence/v1p1beta1/version.rb"
    },
    "google-cloud-video_intelligence-v1p2beta1": {
      "component": "google-cloud-video_intelligence-v1p2beta1",
      "version_file": "lib/google/cloud/video_intelligence/v1p2beta1/version.rb"
    },
    "google-cloud-video_intelligence-v1p3beta1": {
      "component": "google-cloud-video_intelligence-v1p3beta1",
      "version_file": "lib/google/cloud/video_intelligence/v1p3beta1/version.rb"
    },
    "google-cloud-vision": {
      "component": "google-cloud-vision",
      "version_file": "lib/google/cloud/vision/version.rb"
    },
    "google-cloud-vision-v1": {
      "component": "google-cloud-vision-v1",
      "version_file": "lib/google/cloud/vision/v1/version.rb"
    },
    "google-cloud-vision-v1p3beta1": {
      "component": "google-cloud-vision-v1p3beta1",
      "version_file": "lib/google/cloud/vision/v1p3beta1/version.rb"
    },
    "google-cloud-vision-v1p4beta1": {
      "component": "google-cloud-vision-v1p4beta1",
      "version_file": "lib/google/cloud/vision/v1p4beta1/version.rb"
    },
    "google-cloud-vm_migration": {
      "component": "google-cloud-vm_migration",
      "version_file": "lib/google/cloud/vm_migration/version.rb"
    },
    "google-cloud-vm_migration-v1": {
      "component": "google-cloud-vm_migration-v1",
      "version_file": "lib/google/cloud/vm_migration/v1/version.rb"
    },
    "google-cloud-vmware_engine": {
      "component": "google-cloud-vmware_engine",
      "version_file": "lib/google/cloud/vmware_engine/version.rb"
    },
    "google-cloud-vmware_engine-v1": {
      "component": "google-cloud-vmware_engine-v1",
      "version_file": "lib/google/cloud/vmware_engine/v1/version.rb"
    },
    "google-cloud-vpc_access": {
      "component": "google-cloud-vpc_access",
      "version_file": "lib/google/cloud/vpc_access/version.rb"
    },
    "google-cloud-vpc_access-v1": {
      "component": "google-cloud-vpc_access-v1",
      "version_file": "lib/google/cloud/vpc_access/v1/version.rb"
    },
    "google-cloud-web_risk": {
      "component": "google-cloud-web_risk",
      "version_file": "lib/google/cloud/web_risk/version.rb"
    },
    "google-cloud-web_risk-v1": {
      "component": "google-cloud-web_risk-v1",
      "version_file": "lib/google/cloud/web_risk/v1/version.rb"
    },
    "google-cloud-web_risk-v1beta1": {
      "component": "google-cloud-web_risk-v1beta1",
      "version_file": "lib/google/cloud/web_risk/v1beta1/version.rb"
    },
    "google-cloud-web_security_scanner": {
      "component": "google-cloud-web_security_scanner",
      "version_file": "lib/google/cloud/web_security_scanner/version.rb"
    },
    "google-cloud-web_security_scanner-v1": {
      "component": "google-cloud-web_security_scanner-v1",
      "version_file": "lib/google/cloud/web_security_scanner/v1/version.rb"
    },
    "google-cloud-web_security_scanner-v1beta": {
      "component": "google-cloud-web_security_scanner-v1beta",
      "version_file": "lib/google/cloud/web_security_scanner/v1beta/version.rb"
    },
    "google-cloud-workflows": {
      "component": "google-cloud-workflows",
      "version_file": "lib/google/cloud/workflows/version.rb"
    },
    "google-cloud-workflows-executions-v1": {
      "component": "google-cloud-workflows-executions-v1",
      "version_file": "lib/google/cloud/workflows/executions/v1/version.rb"
    },
    "google-cloud-workflows-executions-v1beta": {
      "component": "google-cloud-workflows-executions-v1beta",
      "version_file": "lib/google/cloud/workflows/executions/v1beta/version.rb"
    },
    "google-cloud-workflows-v1": {
      "component": "google-cloud-workflows-v1",
      "version_file": "lib/google/cloud/workflows/v1/version.rb"
    },
    "google-cloud-workflows-v1beta": {
      "component": "google-cloud-workflows-v1beta",
      "version_file": "lib/google/cloud/workflows/v1beta/version.rb"
    },
    "google-cloud-workstations": {
      "component": "google-cloud-workstations",
      "version_file": "lib/google/cloud/workstations/version.rb"
    },
    "google-cloud-workstations-v1": {
      "component": "google-cloud-workstations-v1",
      "version_file": "lib/google/cloud/workstations/v1/version.rb"
    },
    "google-cloud-workstations-v1beta": {
      "component": "google-cloud-workstations-v1beta",
      "version_file": "lib/google/cloud/workstations/v1beta/version.rb"
    },
    "google-iam-client": {
      "component": "google-iam-client",
      "version_file": "lib/google/iam/client/version.rb"
    },
    "google-iam-credentials": {
      "component": "google-iam-credentials",
      "version_file": "lib/google/iam/credentials/version.rb"
    },
    "google-iam-credentials-v1": {
      "component": "google-iam-credentials-v1",
      "version_file": "lib/google/iam/credentials/v1/version.rb"
    },
    "google-iam-v1": {
      "component": "google-iam-v1",
      "version_file": "lib/google/iam/v1/version.rb"
    },
    "google-iam-v1beta": {
      "component": "google-iam-v1beta",
      "version_file": "lib/google/iam/v1beta/version.rb"
    },
    "google-iam-v2": {
      "component": "google-iam-v2",
      "version_file": "lib/google/iam/v2/version.rb"
    },
    "google-identity-access_context_manager": {
      "component": "google-identity-access_context_manager",
      "version_file": "lib/google/identity/access_context_manager/version.rb"
    },
    "google-identity-access_context_manager-v1": {
      "component": "google-identity-access_context_manager-v1",
      "version_file": "lib/google/identity/access_context_manager/v1/version.rb"
    },
    "google-maps-fleet_engine": {
      "component": "google-maps-fleet_engine",
      "version_file": "lib/google/maps/fleet_engine/version.rb"
    },
    "google-maps-fleet_engine-delivery": {
      "component": "google-maps-fleet_engine-delivery",
      "version_file": "lib/google/maps/fleet_engine/delivery/version.rb"
    },
    "google-maps-fleet_engine-delivery-v1": {
      "component": "google-maps-fleet_engine-delivery-v1",
      "version_file": "lib/google/maps/fleet_engine/delivery/v1/version.rb"
    },
    "google-maps-fleet_engine-v1": {
      "component": "google-maps-fleet_engine-v1",
      "version_file": "lib/google/maps/fleet_engine/v1/version.rb"
    },
    "google-shopping-merchant-conversions": {
      "component": "google-shopping-merchant-conversions",
      "version_file": "lib/google/shopping/merchant/conversions/version.rb"
    },
    "google-shopping-merchant-conversions-v1beta": {
      "component": "google-shopping-merchant-conversions-v1beta",
      "version_file": "lib/google/shopping/merchant/conversions/v1beta/version.rb"
    },
    "google-shopping-merchant-data_sources": {
      "component": "google-shopping-merchant-data_sources",
      "version_file": "lib/google/shopping/merchant/data_sources/version.rb"
    },
    "google-shopping-merchant-data_sources-v1beta": {
      "component": "google-shopping-merchant-data_sources-v1beta",
      "version_file": "lib/google/shopping/merchant/data_sources/v1beta/version.rb"
    },
    "google-shopping-merchant-inventories": {
      "component": "google-shopping-merchant-inventories",
      "version_file": "lib/google/shopping/merchant/inventories/version.rb"
    },
    "google-shopping-merchant-inventories-v1beta": {
      "component": "google-shopping-merchant-inventories-v1beta",
      "version_file": "lib/google/shopping/merchant/inventories/v1beta/version.rb"
    },
    "google-shopping-merchant-lfp": {
      "component": "google-shopping-merchant-lfp",
      "version_file": "lib/google/shopping/merchant/lfp/version.rb"
    },
    "google-shopping-merchant-lfp-v1beta": {
      "component": "google-shopping-merchant-lfp-v1beta",
      "version_file": "lib/google/shopping/merchant/lfp/v1beta/version.rb"
    },
    "google-shopping-merchant-notifications": {
      "component": "google-shopping-merchant-notifications",
      "version_file": "lib/google/shopping/merchant/notifications/version.rb"
    },
    "google-shopping-merchant-notifications-v1beta": {
      "component": "google-shopping-merchant-notifications-v1beta",
      "version_file": "lib/google/shopping/merchant/notifications/v1beta/version.rb"
    },
<<<<<<< HEAD
    "google-shopping-merchant-promotions-v1beta": {
      "component": "google-shopping-merchant-promotions-v1beta",
      "version_file": "lib/google/shopping/merchant/promotions/v1beta/version.rb"
=======
    "google-shopping-merchant-products-v1beta": {
      "component": "google-shopping-merchant-products-v1beta",
      "version_file": "lib/google/shopping/merchant/products/v1beta/version.rb"
>>>>>>> 9440328f
    },
    "google-shopping-merchant-quota": {
      "component": "google-shopping-merchant-quota",
      "version_file": "lib/google/shopping/merchant/quota/version.rb"
    },
    "google-shopping-merchant-quota-v1beta": {
      "component": "google-shopping-merchant-quota-v1beta",
      "version_file": "lib/google/shopping/merchant/quota/v1beta/version.rb"
    },
    "google-shopping-merchant-reports": {
      "component": "google-shopping-merchant-reports",
      "version_file": "lib/google/shopping/merchant/reports/version.rb"
    },
    "google-shopping-merchant-reports-v1beta": {
      "component": "google-shopping-merchant-reports-v1beta",
      "version_file": "lib/google/shopping/merchant/reports/v1beta/version.rb"
    },
    "grafeas": {
      "component": "grafeas",
      "version_file": "lib/grafeas/version.rb"
    },
    "grafeas-v1": {
      "component": "grafeas-v1",
      "version_file": "lib/grafeas/v1/version.rb"
    },
    "stackdriver": {
      "component": "stackdriver",
      "version_file": "lib/stackdriver/version.rb"
    },
    "stackdriver-core": {
      "component": "stackdriver-core",
      "version_file": "lib/stackdriver/core/version.rb"
    }
  }
}<|MERGE_RESOLUTION|>--- conflicted
+++ resolved
@@ -1683,15 +1683,13 @@
       "component": "google-shopping-merchant-notifications-v1beta",
       "version_file": "lib/google/shopping/merchant/notifications/v1beta/version.rb"
     },
-<<<<<<< HEAD
+    "google-shopping-merchant-products-v1beta": {
+      "component": "google-shopping-merchant-products-v1beta",
+      "version_file": "lib/google/shopping/merchant/products/v1beta/version.rb"
+    },
     "google-shopping-merchant-promotions-v1beta": {
       "component": "google-shopping-merchant-promotions-v1beta",
       "version_file": "lib/google/shopping/merchant/promotions/v1beta/version.rb"
-=======
-    "google-shopping-merchant-products-v1beta": {
-      "component": "google-shopping-merchant-products-v1beta",
-      "version_file": "lib/google/shopping/merchant/products/v1beta/version.rb"
->>>>>>> 9440328f
     },
     "google-shopping-merchant-quota": {
       "component": "google-shopping-merchant-quota",
