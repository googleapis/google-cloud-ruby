{
  "bump-minor-pre-major": true,
  "bump-patch-for-minor-pre-major": false,
  "draft": false,
  "include-component-in-tag": true,
  "include-v-in-tag": true,
  "prerelease": false,
  "release-type": "ruby-yoshi",
  "skip-github-release": false,
  "separate-pull-requests": true,
  "tag-separator": "/",
  "sequential-calls": true,
  "packages": {
    "google-analytics-admin": {
      "component": "google-analytics-admin",
      "version_file": "lib/google/analytics/admin/version.rb"
    },
    "google-analytics-admin-v1alpha": {
      "component": "google-analytics-admin-v1alpha",
      "version_file": "lib/google/analytics/admin/v1alpha/version.rb"
    },
    "google-analytics-data": {
      "component": "google-analytics-data",
      "version_file": "lib/google/analytics/data/version.rb"
    },
    "google-analytics-data-v1beta": {
      "component": "google-analytics-data-v1beta",
      "version_file": "lib/google/analytics/data/v1beta/version.rb"
    },
    "google-apps-events-subscriptions": {
      "component": "google-apps-events-subscriptions",
      "version_file": "lib/google/apps/events/subscriptions/version.rb"
    },
    "google-apps-events-subscriptions-v1": {
      "component": "google-apps-events-subscriptions-v1",
      "version_file": "lib/google/apps/events/subscriptions/v1/version.rb"
    },
    "google-apps-meet": {
      "component": "google-apps-meet",
      "version_file": "lib/google/apps/meet/version.rb"
    },
    "google-apps-meet-v2": {
      "component": "google-apps-meet-v2",
      "version_file": "lib/google/apps/meet/v2/version.rb"
    },
    "google-apps-meet-v2beta": {
      "component": "google-apps-meet-v2beta",
      "version_file": "lib/google/apps/meet/v2beta/version.rb"
    },
    "google-area120-tables": {
      "component": "google-area120-tables",
      "version_file": "lib/google/area120/tables/version.rb"
    },
    "google-area120-tables-v1alpha1": {
      "component": "google-area120-tables-v1alpha1",
      "version_file": "lib/google/area120/tables/v1alpha1/version.rb"
    },
    "google-cloud-access_approval": {
      "component": "google-cloud-access_approval",
      "version_file": "lib/google/cloud/access_approval/version.rb"
    },
    "google-cloud-access_approval-v1": {
      "component": "google-cloud-access_approval-v1",
      "version_file": "lib/google/cloud/access_approval/v1/version.rb"
    },
    "google-cloud-advisory_notifications": {
      "component": "google-cloud-advisory_notifications",
      "version_file": "lib/google/cloud/advisory_notifications/version.rb"
    },
    "google-cloud-advisory_notifications-v1": {
      "component": "google-cloud-advisory_notifications-v1",
      "version_file": "lib/google/cloud/advisory_notifications/v1/version.rb"
    },
    "google-cloud-ai_platform": {
      "component": "google-cloud-ai_platform",
      "version_file": "lib/google/cloud/ai_platform/version.rb"
    },
    "google-cloud-ai_platform-v1": {
      "component": "google-cloud-ai_platform-v1",
      "version_file": "lib/google/cloud/ai_platform/v1/version.rb"
    },
    "google-cloud-alloy_db": {
      "component": "google-cloud-alloy_db",
      "version_file": "lib/google/cloud/alloy_db/version.rb"
    },
    "google-cloud-alloy_db-v1": {
      "component": "google-cloud-alloy_db-v1",
      "version_file": "lib/google/cloud/alloy_db/v1/version.rb"
    },
    "google-cloud-alloy_db-v1alpha": {
      "component": "google-cloud-alloy_db-v1alpha",
      "version_file": "lib/google/cloud/alloy_db/v1alpha/version.rb"
    },
    "google-cloud-alloy_db-v1beta": {
      "component": "google-cloud-alloy_db-v1beta",
      "version_file": "lib/google/cloud/alloy_db/v1beta/version.rb"
    },
    "google-cloud-api_gateway": {
      "component": "google-cloud-api_gateway",
      "version_file": "lib/google/cloud/api_gateway/version.rb"
    },
    "google-cloud-api_gateway-v1": {
      "component": "google-cloud-api_gateway-v1",
      "version_file": "lib/google/cloud/api_gateway/v1/version.rb"
    },
    "google-cloud-api_keys": {
      "component": "google-cloud-api_keys",
      "version_file": "lib/google/cloud/api_keys/version.rb"
    },
    "google-cloud-api_keys-v2": {
      "component": "google-cloud-api_keys-v2",
      "version_file": "lib/google/cloud/api_keys/v2/version.rb"
    },
    "google-cloud-apigee_connect": {
      "component": "google-cloud-apigee_connect",
      "version_file": "lib/google/cloud/apigee_connect/version.rb"
    },
    "google-cloud-apigee_connect-v1": {
      "component": "google-cloud-apigee_connect-v1",
      "version_file": "lib/google/cloud/apigee_connect/v1/version.rb"
    },
    "google-cloud-apigee_registry": {
      "component": "google-cloud-apigee_registry",
      "version_file": "lib/google/cloud/apigee_registry/version.rb"
    },
    "google-cloud-apigee_registry-v1": {
      "component": "google-cloud-apigee_registry-v1",
      "version_file": "lib/google/cloud/apigee_registry/v1/version.rb"
    },
    "google-cloud-app_engine": {
      "component": "google-cloud-app_engine",
      "version_file": "lib/google/cloud/app_engine/version.rb"
    },
    "google-cloud-app_engine-v1": {
      "component": "google-cloud-app_engine-v1",
      "version_file": "lib/google/cloud/app_engine/v1/version.rb"
    },
    "google-cloud-app_hub": {
      "component": "google-cloud-app_hub",
      "version_file": "lib/google/cloud/app_hub/version.rb"
    },
    "google-cloud-app_hub-v1": {
      "component": "google-cloud-app_hub-v1",
      "version_file": "lib/google/cloud/app_hub/v1/version.rb"
    },
    "google-cloud-artifact_registry": {
      "component": "google-cloud-artifact_registry",
      "version_file": "lib/google/cloud/artifact_registry/version.rb"
    },
    "google-cloud-artifact_registry-v1": {
      "component": "google-cloud-artifact_registry-v1",
      "version_file": "lib/google/cloud/artifact_registry/v1/version.rb"
    },
    "google-cloud-artifact_registry-v1beta2": {
      "component": "google-cloud-artifact_registry-v1beta2",
      "version_file": "lib/google/cloud/artifact_registry/v1beta2/version.rb"
    },
    "google-cloud-asset": {
      "component": "google-cloud-asset",
      "version_file": "lib/google/cloud/asset/version.rb"
    },
    "google-cloud-asset-v1": {
      "component": "google-cloud-asset-v1",
      "version_file": "lib/google/cloud/asset/v1/version.rb"
    },
    "google-cloud-assured_workloads": {
      "component": "google-cloud-assured_workloads",
      "version_file": "lib/google/cloud/assured_workloads/version.rb"
    },
    "google-cloud-assured_workloads-v1": {
      "component": "google-cloud-assured_workloads-v1",
      "version_file": "lib/google/cloud/assured_workloads/v1/version.rb"
    },
    "google-cloud-assured_workloads-v1beta1": {
      "component": "google-cloud-assured_workloads-v1beta1",
      "version_file": "lib/google/cloud/assured_workloads/v1beta1/version.rb"
    },
    "google-cloud-automl": {
      "component": "google-cloud-automl",
      "version_file": "lib/google/cloud/automl/version.rb"
    },
    "google-cloud-automl-v1": {
      "component": "google-cloud-automl-v1",
      "version_file": "lib/google/cloud/automl/v1/version.rb"
    },
    "google-cloud-automl-v1beta1": {
      "component": "google-cloud-automl-v1beta1",
      "version_file": "lib/google/cloud/automl/v1beta1/version.rb"
    },
    "google-cloud-backupdr": {
      "component": "google-cloud-backupdr",
      "version_file": "lib/google/cloud/backupdr/version.rb"
    },
    "google-cloud-backupdr-v1": {
      "component": "google-cloud-backupdr-v1",
      "version_file": "lib/google/cloud/backupdr/v1/version.rb"
    },
    "google-cloud-bare_metal_solution": {
      "component": "google-cloud-bare_metal_solution",
      "version_file": "lib/google/cloud/bare_metal_solution/version.rb"
    },
    "google-cloud-bare_metal_solution-v2": {
      "component": "google-cloud-bare_metal_solution-v2",
      "version_file": "lib/google/cloud/bare_metal_solution/v2/version.rb"
    },
    "google-cloud-batch": {
      "component": "google-cloud-batch",
      "version_file": "lib/google/cloud/batch/version.rb"
    },
    "google-cloud-batch-v1": {
      "component": "google-cloud-batch-v1",
      "version_file": "lib/google/cloud/batch/v1/version.rb"
    },
    "google-cloud-beyond_corp": {
      "component": "google-cloud-beyond_corp",
      "version_file": "lib/google/cloud/beyond_corp/version.rb"
    },
    "google-cloud-beyond_corp-app_connections-v1": {
      "component": "google-cloud-beyond_corp-app_connections-v1",
      "version_file": "lib/google/cloud/beyond_corp/app_connections/v1/version.rb"
    },
    "google-cloud-beyond_corp-app_connectors-v1": {
      "component": "google-cloud-beyond_corp-app_connectors-v1",
      "version_file": "lib/google/cloud/beyond_corp/app_connectors/v1/version.rb"
    },
    "google-cloud-beyond_corp-app_gateways-v1": {
      "component": "google-cloud-beyond_corp-app_gateways-v1",
      "version_file": "lib/google/cloud/beyond_corp/app_gateways/v1/version.rb"
    },
    "google-cloud-beyond_corp-client_gateways-v1": {
      "component": "google-cloud-beyond_corp-client_gateways-v1",
      "version_file": "lib/google/cloud/beyond_corp/client_gateways/v1/version.rb"
    },
    "google-cloud-bigquery": {
      "component": "google-cloud-bigquery",
      "version_file": "lib/google/cloud/bigquery/version.rb"
    },
    "google-cloud-bigquery-analytics_hub": {
      "component": "google-cloud-bigquery-analytics_hub",
      "version_file": "lib/google/cloud/bigquery/analytics_hub/version.rb"
    },
    "google-cloud-bigquery-analytics_hub-v1": {
      "component": "google-cloud-bigquery-analytics_hub-v1",
      "version_file": "lib/google/cloud/bigquery/analytics_hub/v1/version.rb"
    },
    "google-cloud-bigquery-connection": {
      "component": "google-cloud-bigquery-connection",
      "version_file": "lib/google/cloud/bigquery/connection/version.rb"
    },
    "google-cloud-bigquery-connection-v1": {
      "component": "google-cloud-bigquery-connection-v1",
      "version_file": "lib/google/cloud/bigquery/connection/v1/version.rb"
    },
    "google-cloud-bigquery-data_exchange": {
      "component": "google-cloud-bigquery-data_exchange",
      "version_file": "lib/google/cloud/bigquery/data_exchange/version.rb"
    },
    "google-cloud-bigquery-data_exchange-v1beta1": {
      "component": "google-cloud-bigquery-data_exchange-v1beta1",
      "version_file": "lib/google/cloud/bigquery/data_exchange/v1beta1/version.rb"
    },
    "google-cloud-bigquery-data_policies": {
      "component": "google-cloud-bigquery-data_policies",
      "version_file": "lib/google/cloud/bigquery/data_policies/version.rb"
    },
    "google-cloud-bigquery-data_policies-v1": {
      "component": "google-cloud-bigquery-data_policies-v1",
      "version_file": "lib/google/cloud/bigquery/data_policies/v1/version.rb"
    },
    "google-cloud-bigquery-data_policies-v1beta1": {
      "component": "google-cloud-bigquery-data_policies-v1beta1",
      "version_file": "lib/google/cloud/bigquery/data_policies/v1beta1/version.rb"
    },
    "google-cloud-bigquery-data_transfer": {
      "component": "google-cloud-bigquery-data_transfer",
      "version_file": "lib/google/cloud/bigquery/data_transfer/version.rb"
    },
    "google-cloud-bigquery-data_transfer-v1": {
      "component": "google-cloud-bigquery-data_transfer-v1",
      "version_file": "lib/google/cloud/bigquery/data_transfer/v1/version.rb"
    },
    "google-cloud-bigquery-migration": {
      "component": "google-cloud-bigquery-migration",
      "version_file": "lib/google/cloud/bigquery/migration/version.rb"
    },
    "google-cloud-bigquery-migration-v2": {
      "component": "google-cloud-bigquery-migration-v2",
      "version_file": "lib/google/cloud/bigquery/migration/v2/version.rb"
    },
    "google-cloud-bigquery-reservation": {
      "component": "google-cloud-bigquery-reservation",
      "version_file": "lib/google/cloud/bigquery/reservation/version.rb"
    },
    "google-cloud-bigquery-reservation-v1": {
      "component": "google-cloud-bigquery-reservation-v1",
      "version_file": "lib/google/cloud/bigquery/reservation/v1/version.rb"
    },
    "google-cloud-bigquery-storage": {
      "component": "google-cloud-bigquery-storage",
      "version_file": "lib/google/cloud/bigquery/storage/version.rb"
    },
    "google-cloud-bigquery-storage-v1": {
      "component": "google-cloud-bigquery-storage-v1",
      "version_file": "lib/google/cloud/bigquery/storage/v1/version.rb"
    },
    "google-cloud-bigtable": {
      "component": "google-cloud-bigtable",
      "version_file": "lib/google/cloud/bigtable/version.rb"
    },
    "google-cloud-bigtable-admin-v2": {
      "component": "google-cloud-bigtable-admin-v2",
      "version_file": "lib/google/cloud/bigtable/admin/v2/version.rb"
    },
    "google-cloud-bigtable-v2": {
      "component": "google-cloud-bigtable-v2",
      "version_file": "lib/google/cloud/bigtable/v2/version.rb"
    },
    "google-cloud-billing": {
      "component": "google-cloud-billing",
      "version_file": "lib/google/cloud/billing/version.rb"
    },
    "google-cloud-billing-budgets": {
      "component": "google-cloud-billing-budgets",
      "version_file": "lib/google/cloud/billing/budgets/version.rb"
    },
    "google-cloud-billing-budgets-v1": {
      "component": "google-cloud-billing-budgets-v1",
      "version_file": "lib/google/cloud/billing/budgets/v1/version.rb"
    },
    "google-cloud-billing-budgets-v1beta1": {
      "component": "google-cloud-billing-budgets-v1beta1",
      "version_file": "lib/google/cloud/billing/budgets/v1beta1/version.rb"
    },
    "google-cloud-billing-v1": {
      "component": "google-cloud-billing-v1",
      "version_file": "lib/google/cloud/billing/v1/version.rb"
    },
    "google-cloud-binary_authorization": {
      "component": "google-cloud-binary_authorization",
      "version_file": "lib/google/cloud/binary_authorization/version.rb"
    },
    "google-cloud-binary_authorization-v1": {
      "component": "google-cloud-binary_authorization-v1",
      "version_file": "lib/google/cloud/binary_authorization/v1/version.rb"
    },
    "google-cloud-binary_authorization-v1beta1": {
      "component": "google-cloud-binary_authorization-v1beta1",
      "version_file": "lib/google/cloud/binary_authorization/v1beta1/version.rb"
    },
    "google-cloud-build": {
      "component": "google-cloud-build",
      "version_file": "lib/google/cloud/build/version.rb"
    },
    "google-cloud-build-v1": {
      "component": "google-cloud-build-v1",
      "version_file": "lib/google/cloud/build/v1/version.rb"
    },
    "google-cloud-build-v2": {
      "component": "google-cloud-build-v2",
      "version_file": "lib/google/cloud/build/v2/version.rb"
    },
    "google-cloud-certificate_manager": {
      "component": "google-cloud-certificate_manager",
      "version_file": "lib/google/cloud/certificate_manager/version.rb"
    },
    "google-cloud-certificate_manager-v1": {
      "component": "google-cloud-certificate_manager-v1",
      "version_file": "lib/google/cloud/certificate_manager/v1/version.rb"
    },
    "google-cloud-channel": {
      "component": "google-cloud-channel",
      "version_file": "lib/google/cloud/channel/version.rb"
    },
    "google-cloud-channel-v1": {
      "component": "google-cloud-channel-v1",
      "version_file": "lib/google/cloud/channel/v1/version.rb"
    },
    "google-cloud-cloud_controls_partner": {
      "component": "google-cloud-cloud_controls_partner",
      "version_file": "lib/google/cloud/cloud_controls_partner/version.rb"
    },
    "google-cloud-cloud_controls_partner-v1": {
      "component": "google-cloud-cloud_controls_partner-v1",
      "version_file": "lib/google/cloud/cloud_controls_partner/v1/version.rb"
    },
    "google-cloud-cloud_controls_partner-v1beta": {
      "component": "google-cloud-cloud_controls_partner-v1beta",
      "version_file": "lib/google/cloud/cloud_controls_partner/v1beta/version.rb"
    },
    "google-cloud-cloud_dms": {
      "component": "google-cloud-cloud_dms",
      "version_file": "lib/google/cloud/cloud_dms/version.rb"
    },
    "google-cloud-cloud_dms-v1": {
      "component": "google-cloud-cloud_dms-v1",
      "version_file": "lib/google/cloud/cloud_dms/v1/version.rb"
    },
    "google-cloud-cloud_quotas": {
      "component": "google-cloud-cloud_quotas",
      "version_file": "lib/google/cloud/cloud_quotas/version.rb"
    },
    "google-cloud-cloud_quotas-v1": {
      "component": "google-cloud-cloud_quotas-v1",
      "version_file": "lib/google/cloud/cloud_quotas/v1/version.rb"
    },
    "google-cloud-commerce-consumer-procurement": {
      "component": "google-cloud-commerce-consumer-procurement",
      "version_file": "lib/google/cloud/commerce/consumer/procurement/version.rb"
    },
    "google-cloud-commerce-consumer-procurement-v1": {
      "component": "google-cloud-commerce-consumer-procurement-v1",
      "version_file": "lib/google/cloud/commerce/consumer/procurement/v1/version.rb"
    },
    "google-cloud-compute": {
      "component": "google-cloud-compute",
      "version_file": "lib/google/cloud/compute/version.rb"
    },
    "google-cloud-compute-v1": {
      "component": "google-cloud-compute-v1",
      "version_file": "lib/google/cloud/compute/v1/version.rb"
    },
    "google-cloud-confidential_computing": {
      "component": "google-cloud-confidential_computing",
      "version_file": "lib/google/cloud/confidential_computing/version.rb"
    },
    "google-cloud-confidential_computing-v1": {
      "component": "google-cloud-confidential_computing-v1",
      "version_file": "lib/google/cloud/confidential_computing/v1/version.rb"
    },
    "google-cloud-config_service": {
      "component": "google-cloud-config_service",
      "version_file": "lib/google/cloud/config_service/version.rb"
    },
    "google-cloud-config_service-v1": {
      "component": "google-cloud-config_service-v1",
      "version_file": "lib/google/cloud/config_service/v1/version.rb"
    },
    "google-cloud-contact_center_insights": {
      "component": "google-cloud-contact_center_insights",
      "version_file": "lib/google/cloud/contact_center_insights/version.rb"
    },
    "google-cloud-contact_center_insights-v1": {
      "component": "google-cloud-contact_center_insights-v1",
      "version_file": "lib/google/cloud/contact_center_insights/v1/version.rb"
    },
    "google-cloud-container": {
      "component": "google-cloud-container",
      "version_file": "lib/google/cloud/container/version.rb"
    },
    "google-cloud-container-v1": {
      "component": "google-cloud-container-v1",
      "version_file": "lib/google/cloud/container/v1/version.rb"
    },
    "google-cloud-container-v1beta1": {
      "component": "google-cloud-container-v1beta1",
      "version_file": "lib/google/cloud/container/v1beta1/version.rb"
    },
    "google-cloud-container_analysis": {
      "component": "google-cloud-container_analysis",
      "version_file": "lib/google/cloud/container_analysis/version.rb"
    },
    "google-cloud-container_analysis-v1": {
      "component": "google-cloud-container_analysis-v1",
      "version_file": "lib/google/cloud/container_analysis/v1/version.rb"
    },
    "google-cloud-core": {
      "component": "google-cloud-core",
      "version_file": "lib/google/cloud/core/version.rb"
    },
    "google-cloud-data_catalog": {
      "component": "google-cloud-data_catalog",
      "version_file": "lib/google/cloud/data_catalog/version.rb"
    },
    "google-cloud-data_catalog-lineage": {
      "component": "google-cloud-data_catalog-lineage",
      "version_file": "lib/google/cloud/data_catalog/lineage/version.rb"
    },
    "google-cloud-data_catalog-lineage-v1": {
      "component": "google-cloud-data_catalog-lineage-v1",
      "version_file": "lib/google/cloud/data_catalog/lineage/v1/version.rb"
    },
    "google-cloud-data_catalog-v1": {
      "component": "google-cloud-data_catalog-v1",
      "version_file": "lib/google/cloud/data_catalog/v1/version.rb"
    },
    "google-cloud-data_catalog-v1beta1": {
      "component": "google-cloud-data_catalog-v1beta1",
      "version_file": "lib/google/cloud/data_catalog/v1beta1/version.rb"
    },
    "google-cloud-data_fusion": {
      "component": "google-cloud-data_fusion",
      "version_file": "lib/google/cloud/data_fusion/version.rb"
    },
    "google-cloud-data_fusion-v1": {
      "component": "google-cloud-data_fusion-v1",
      "version_file": "lib/google/cloud/data_fusion/v1/version.rb"
    },
    "google-cloud-data_labeling": {
      "component": "google-cloud-data_labeling",
      "version_file": "lib/google/cloud/data_labeling/version.rb"
    },
    "google-cloud-data_labeling-v1beta1": {
      "component": "google-cloud-data_labeling-v1beta1",
      "version_file": "lib/google/cloud/data_labeling/v1beta1/version.rb"
    },
    "google-cloud-dataflow": {
      "component": "google-cloud-dataflow",
      "version_file": "lib/google/cloud/dataflow/version.rb"
    },
    "google-cloud-dataflow-v1beta3": {
      "component": "google-cloud-dataflow-v1beta3",
      "version_file": "lib/google/cloud/dataflow/v1beta3/version.rb"
    },
    "google-cloud-dataform": {
      "component": "google-cloud-dataform",
      "version_file": "lib/google/cloud/dataform/version.rb"
    },
    "google-cloud-dataform-v1beta1": {
      "component": "google-cloud-dataform-v1beta1",
      "version_file": "lib/google/cloud/dataform/v1beta1/version.rb"
    },
    "google-cloud-dataplex": {
      "component": "google-cloud-dataplex",
      "version_file": "lib/google/cloud/dataplex/version.rb"
    },
    "google-cloud-dataplex-v1": {
      "component": "google-cloud-dataplex-v1",
      "version_file": "lib/google/cloud/dataplex/v1/version.rb"
    },
    "google-cloud-dataproc": {
      "component": "google-cloud-dataproc",
      "version_file": "lib/google/cloud/dataproc/version.rb"
    },
    "google-cloud-dataproc-v1": {
      "component": "google-cloud-dataproc-v1",
      "version_file": "lib/google/cloud/dataproc/v1/version.rb"
    },
    "google-cloud-dataqna": {
      "component": "google-cloud-dataqna",
      "version_file": "lib/google/cloud/dataqna/version.rb"
    },
    "google-cloud-dataqna-v1alpha": {
      "component": "google-cloud-dataqna-v1alpha",
      "version_file": "lib/google/cloud/dataqna/v1alpha/version.rb"
    },
    "google-cloud-datastore": {
      "component": "google-cloud-datastore",
      "version_file": "lib/google/cloud/datastore/version.rb"
    },
    "google-cloud-datastore-admin": {
      "component": "google-cloud-datastore-admin",
      "version_file": "lib/google/cloud/datastore/admin/version.rb"
    },
    "google-cloud-datastore-admin-v1": {
      "component": "google-cloud-datastore-admin-v1",
      "version_file": "lib/google/cloud/datastore/admin/v1/version.rb"
    },
    "google-cloud-datastore-v1": {
      "component": "google-cloud-datastore-v1",
      "version_file": "lib/google/cloud/datastore/v1/version.rb"
    },
    "google-cloud-datastream": {
      "component": "google-cloud-datastream",
      "version_file": "lib/google/cloud/datastream/version.rb"
    },
    "google-cloud-datastream-v1": {
      "component": "google-cloud-datastream-v1",
      "version_file": "lib/google/cloud/datastream/v1/version.rb"
    },
    "google-cloud-datastream-v1alpha1": {
      "component": "google-cloud-datastream-v1alpha1",
      "version_file": "lib/google/cloud/datastream/v1alpha1/version.rb"
    },
    "google-cloud-deploy": {
      "component": "google-cloud-deploy",
      "version_file": "lib/google/cloud/deploy/version.rb"
    },
    "google-cloud-deploy-v1": {
      "component": "google-cloud-deploy-v1",
      "version_file": "lib/google/cloud/deploy/v1/version.rb"
    },
    "google-cloud-dialogflow": {
      "component": "google-cloud-dialogflow",
      "version_file": "lib/google/cloud/dialogflow/version.rb"
    },
    "google-cloud-dialogflow-cx": {
      "component": "google-cloud-dialogflow-cx",
      "version_file": "lib/google/cloud/dialogflow/cx/version.rb"
    },
    "google-cloud-dialogflow-cx-v3": {
      "component": "google-cloud-dialogflow-cx-v3",
      "version_file": "lib/google/cloud/dialogflow/cx/v3/version.rb"
    },
    "google-cloud-dialogflow-v2": {
      "component": "google-cloud-dialogflow-v2",
      "version_file": "lib/google/cloud/dialogflow/v2/version.rb"
    },
    "google-cloud-discovery_engine": {
      "component": "google-cloud-discovery_engine",
      "version_file": "lib/google/cloud/discovery_engine/version.rb"
    },
    "google-cloud-discovery_engine-v1": {
      "component": "google-cloud-discovery_engine-v1",
      "version_file": "lib/google/cloud/discovery_engine/v1/version.rb"
    },
    "google-cloud-discovery_engine-v1beta": {
      "component": "google-cloud-discovery_engine-v1beta",
      "version_file": "lib/google/cloud/discovery_engine/v1beta/version.rb"
    },
    "google-cloud-dlp": {
      "component": "google-cloud-dlp",
      "version_file": "lib/google/cloud/dlp/version.rb"
    },
    "google-cloud-dlp-v2": {
      "component": "google-cloud-dlp-v2",
      "version_file": "lib/google/cloud/dlp/v2/version.rb"
    },
    "google-cloud-dns": {
      "component": "google-cloud-dns",
      "version_file": "lib/google/cloud/dns/version.rb"
    },
    "google-cloud-document_ai": {
      "component": "google-cloud-document_ai",
      "version_file": "lib/google/cloud/document_ai/version.rb"
    },
    "google-cloud-document_ai-v1": {
      "component": "google-cloud-document_ai-v1",
      "version_file": "lib/google/cloud/document_ai/v1/version.rb"
    },
    "google-cloud-document_ai-v1beta3": {
      "component": "google-cloud-document_ai-v1beta3",
      "version_file": "lib/google/cloud/document_ai/v1beta3/version.rb"
    },
    "google-cloud-domains": {
      "component": "google-cloud-domains",
      "version_file": "lib/google/cloud/domains/version.rb"
    },
    "google-cloud-domains-v1": {
      "component": "google-cloud-domains-v1",
      "version_file": "lib/google/cloud/domains/v1/version.rb"
    },
    "google-cloud-domains-v1beta1": {
      "component": "google-cloud-domains-v1beta1",
      "version_file": "lib/google/cloud/domains/v1beta1/version.rb"
    },
    "google-cloud-edge_network": {
      "component": "google-cloud-edge_network",
      "version_file": "lib/google/cloud/edge_network/version.rb"
    },
    "google-cloud-edge_network-v1": {
      "component": "google-cloud-edge_network-v1",
      "version_file": "lib/google/cloud/edge_network/v1/version.rb"
    },
    "google-cloud-error_reporting": {
      "component": "google-cloud-error_reporting",
      "version_file": "lib/google/cloud/error_reporting/version.rb"
    },
    "google-cloud-error_reporting-v1beta1": {
      "component": "google-cloud-error_reporting-v1beta1",
      "version_file": "lib/google/cloud/error_reporting/v1beta1/version.rb"
    },
    "google-cloud-errors": {
      "component": "google-cloud-errors",
      "version_file": "lib/google/cloud/errors/version.rb"
    },
    "google-cloud-essential_contacts": {
      "component": "google-cloud-essential_contacts",
      "version_file": "lib/google/cloud/essential_contacts/version.rb"
    },
    "google-cloud-essential_contacts-v1": {
      "component": "google-cloud-essential_contacts-v1",
      "version_file": "lib/google/cloud/essential_contacts/v1/version.rb"
    },
    "google-cloud-eventarc": {
      "component": "google-cloud-eventarc",
      "version_file": "lib/google/cloud/eventarc/version.rb"
    },
    "google-cloud-eventarc-publishing": {
      "component": "google-cloud-eventarc-publishing",
      "version_file": "lib/google/cloud/eventarc/publishing/version.rb"
    },
    "google-cloud-eventarc-publishing-v1": {
      "component": "google-cloud-eventarc-publishing-v1",
      "version_file": "lib/google/cloud/eventarc/publishing/v1/version.rb"
    },
    "google-cloud-eventarc-v1": {
      "component": "google-cloud-eventarc-v1",
      "version_file": "lib/google/cloud/eventarc/v1/version.rb"
    },
    "google-cloud-filestore": {
      "component": "google-cloud-filestore",
      "version_file": "lib/google/cloud/filestore/version.rb"
    },
    "google-cloud-filestore-v1": {
      "component": "google-cloud-filestore-v1",
      "version_file": "lib/google/cloud/filestore/v1/version.rb"
    },
    "google-cloud-firestore": {
      "component": "google-cloud-firestore",
      "version_file": "lib/google/cloud/firestore/version.rb"
    },
    "google-cloud-firestore-admin": {
      "component": "google-cloud-firestore-admin",
      "version_file": "lib/google/cloud/firestore/admin/version.rb"
    },
    "google-cloud-firestore-admin-v1": {
      "component": "google-cloud-firestore-admin-v1",
      "version_file": "lib/google/cloud/firestore/admin/v1/version.rb"
    },
    "google-cloud-firestore-v1": {
      "component": "google-cloud-firestore-v1",
      "version_file": "lib/google/cloud/firestore/v1/version.rb"
    },
    "google-cloud-functions": {
      "component": "google-cloud-functions",
      "version_file": "lib/google/cloud/functions/version.rb"
    },
    "google-cloud-functions-v1": {
      "component": "google-cloud-functions-v1",
      "version_file": "lib/google/cloud/functions/v1/version.rb"
    },
    "google-cloud-functions-v2": {
      "component": "google-cloud-functions-v2",
      "version_file": "lib/google/cloud/functions/v2/version.rb"
    },
    "google-cloud-gke_backup": {
      "component": "google-cloud-gke_backup",
      "version_file": "lib/google/cloud/gke_backup/version.rb"
    },
    "google-cloud-gke_backup-v1": {
      "component": "google-cloud-gke_backup-v1",
      "version_file": "lib/google/cloud/gke_backup/v1/version.rb"
    },
    "google-cloud-gke_connect-gateway": {
      "component": "google-cloud-gke_connect-gateway",
      "version_file": "lib/google/cloud/gke_connect/gateway/version.rb"
    },
    "google-cloud-gke_connect-gateway-v1beta1": {
      "component": "google-cloud-gke_connect-gateway-v1beta1",
      "version_file": "lib/google/cloud/gke_connect/gateway/v1beta1/version.rb"
    },
    "google-cloud-gke_hub": {
      "component": "google-cloud-gke_hub",
      "version_file": "lib/google/cloud/gke_hub/version.rb"
    },
    "google-cloud-gke_hub-v1": {
      "component": "google-cloud-gke_hub-v1",
      "version_file": "lib/google/cloud/gke_hub/v1/version.rb"
    },
    "google-cloud-gke_hub-v1beta1": {
      "component": "google-cloud-gke_hub-v1beta1",
      "version_file": "lib/google/cloud/gke_hub/v1beta1/version.rb"
    },
    "google-cloud-gke_multi_cloud": {
      "component": "google-cloud-gke_multi_cloud",
      "version_file": "lib/google/cloud/gke_multi_cloud/version.rb"
    },
    "google-cloud-gke_multi_cloud-v1": {
      "component": "google-cloud-gke_multi_cloud-v1",
      "version_file": "lib/google/cloud/gke_multi_cloud/v1/version.rb"
    },
    "google-cloud-gsuite_add_ons": {
      "component": "google-cloud-gsuite_add_ons",
      "version_file": "lib/google/cloud/gsuite_add_ons/version.rb"
    },
    "google-cloud-gsuite_add_ons-v1": {
      "component": "google-cloud-gsuite_add_ons-v1",
      "version_file": "lib/google/cloud/gsuite_add_ons/v1/version.rb"
    },
    "google-cloud-iap": {
      "component": "google-cloud-iap",
      "version_file": "lib/google/cloud/iap/version.rb"
    },
    "google-cloud-iap-v1": {
      "component": "google-cloud-iap-v1",
      "version_file": "lib/google/cloud/iap/v1/version.rb"
    },
    "google-cloud-ids": {
      "component": "google-cloud-ids",
      "version_file": "lib/google/cloud/ids/version.rb"
    },
    "google-cloud-ids-v1": {
      "component": "google-cloud-ids-v1",
      "version_file": "lib/google/cloud/ids/v1/version.rb"
    },
    "google-cloud-kms": {
      "component": "google-cloud-kms",
      "version_file": "lib/google/cloud/kms/version.rb"
    },
    "google-cloud-kms-inventory": {
      "component": "google-cloud-kms-inventory",
      "version_file": "lib/google/cloud/kms/inventory/version.rb"
    },
    "google-cloud-kms-inventory-v1": {
      "component": "google-cloud-kms-inventory-v1",
      "version_file": "lib/google/cloud/kms/inventory/v1/version.rb"
    },
    "google-cloud-kms-v1": {
      "component": "google-cloud-kms-v1",
      "version_file": "lib/google/cloud/kms/v1/version.rb"
    },
    "google-cloud-language": {
      "component": "google-cloud-language",
      "version_file": "lib/google/cloud/language/version.rb"
    },
    "google-cloud-language-v1": {
      "component": "google-cloud-language-v1",
      "version_file": "lib/google/cloud/language/v1/version.rb"
    },
    "google-cloud-language-v1beta2": {
      "component": "google-cloud-language-v1beta2",
      "version_file": "lib/google/cloud/language/v1beta2/version.rb"
    },
    "google-cloud-language-v2": {
      "component": "google-cloud-language-v2",
      "version_file": "lib/google/cloud/language/v2/version.rb"
    },
    "google-cloud-life_sciences": {
      "component": "google-cloud-life_sciences",
      "version_file": "lib/google/cloud/life_sciences/version.rb"
    },
    "google-cloud-life_sciences-v2beta": {
      "component": "google-cloud-life_sciences-v2beta",
      "version_file": "lib/google/cloud/life_sciences/v2beta/version.rb"
    },
    "google-cloud-location": {
      "component": "google-cloud-location",
      "version_file": "lib/google/cloud/location/version.rb"
    },
    "google-cloud-logging": {
      "component": "google-cloud-logging",
      "version_file": "lib/google/cloud/logging/version.rb"
    },
    "google-cloud-logging-v2": {
      "component": "google-cloud-logging-v2",
      "version_file": "lib/google/cloud/logging/v2/version.rb"
    },
    "google-cloud-managed_identities": {
      "component": "google-cloud-managed_identities",
      "version_file": "lib/google/cloud/managed_identities/version.rb"
    },
    "google-cloud-managed_identities-v1": {
      "component": "google-cloud-managed_identities-v1",
      "version_file": "lib/google/cloud/managed_identities/v1/version.rb"
    },
    "google-cloud-media_translation": {
      "component": "google-cloud-media_translation",
      "version_file": "lib/google/cloud/media_translation/version.rb"
    },
    "google-cloud-media_translation-v1beta1": {
      "component": "google-cloud-media_translation-v1beta1",
      "version_file": "lib/google/cloud/media_translation/v1beta1/version.rb"
    },
    "google-cloud-memcache": {
      "component": "google-cloud-memcache",
      "version_file": "lib/google/cloud/memcache/version.rb"
    },
    "google-cloud-memcache-v1": {
      "component": "google-cloud-memcache-v1",
      "version_file": "lib/google/cloud/memcache/v1/version.rb"
    },
    "google-cloud-memcache-v1beta2": {
      "component": "google-cloud-memcache-v1beta2",
      "version_file": "lib/google/cloud/memcache/v1beta2/version.rb"
    },
    "google-cloud-metastore": {
      "component": "google-cloud-metastore",
      "version_file": "lib/google/cloud/metastore/version.rb"
    },
    "google-cloud-metastore-v1": {
      "component": "google-cloud-metastore-v1",
      "version_file": "lib/google/cloud/metastore/v1/version.rb"
    },
    "google-cloud-metastore-v1beta": {
      "component": "google-cloud-metastore-v1beta",
      "version_file": "lib/google/cloud/metastore/v1beta/version.rb"
    },
    "google-cloud-migration_center": {
      "component": "google-cloud-migration_center",
      "version_file": "lib/google/cloud/migration_center/version.rb"
    },
    "google-cloud-migration_center-v1": {
      "component": "google-cloud-migration_center-v1",
      "version_file": "lib/google/cloud/migration_center/v1/version.rb"
    },
    "google-cloud-monitoring": {
      "component": "google-cloud-monitoring",
      "version_file": "lib/google/cloud/monitoring/version.rb"
    },
    "google-cloud-monitoring-dashboard-v1": {
      "component": "google-cloud-monitoring-dashboard-v1",
      "version_file": "lib/google/cloud/monitoring/dashboard/v1/version.rb"
    },
    "google-cloud-monitoring-metrics_scope-v1": {
      "component": "google-cloud-monitoring-metrics_scope-v1",
      "version_file": "lib/google/cloud/monitoring/metrics_scope/v1/version.rb"
    },
    "google-cloud-monitoring-v3": {
      "component": "google-cloud-monitoring-v3",
      "version_file": "lib/google/cloud/monitoring/v3/version.rb"
    },
    "google-cloud-netapp": {
      "component": "google-cloud-netapp",
      "version_file": "lib/google/cloud/netapp/version.rb"
    },
    "google-cloud-netapp-v1": {
      "component": "google-cloud-netapp-v1",
      "version_file": "lib/google/cloud/netapp/v1/version.rb"
    },
    "google-cloud-network_connectivity": {
      "component": "google-cloud-network_connectivity",
      "version_file": "lib/google/cloud/network_connectivity/version.rb"
    },
    "google-cloud-network_connectivity-v1": {
      "component": "google-cloud-network_connectivity-v1",
      "version_file": "lib/google/cloud/network_connectivity/v1/version.rb"
    },
    "google-cloud-network_connectivity-v1alpha1": {
      "component": "google-cloud-network_connectivity-v1alpha1",
      "version_file": "lib/google/cloud/network_connectivity/v1alpha1/version.rb"
    },
    "google-cloud-network_management": {
      "component": "google-cloud-network_management",
      "version_file": "lib/google/cloud/network_management/version.rb"
    },
    "google-cloud-network_management-v1": {
      "component": "google-cloud-network_management-v1",
      "version_file": "lib/google/cloud/network_management/v1/version.rb"
    },
    "google-cloud-network_security": {
      "component": "google-cloud-network_security",
      "version_file": "lib/google/cloud/network_security/version.rb"
    },
    "google-cloud-network_security-v1beta1": {
      "component": "google-cloud-network_security-v1beta1",
      "version_file": "lib/google/cloud/network_security/v1beta1/version.rb"
    },
    "google-cloud-notebooks": {
      "component": "google-cloud-notebooks",
      "version_file": "lib/google/cloud/notebooks/version.rb"
    },
    "google-cloud-notebooks-v1": {
      "component": "google-cloud-notebooks-v1",
      "version_file": "lib/google/cloud/notebooks/v1/version.rb"
    },
    "google-cloud-notebooks-v1beta1": {
      "component": "google-cloud-notebooks-v1beta1",
      "version_file": "lib/google/cloud/notebooks/v1beta1/version.rb"
    },
    "google-cloud-notebooks-v2": {
      "component": "google-cloud-notebooks-v2",
      "version_file": "lib/google/cloud/notebooks/v2/version.rb"
    },
    "google-cloud-optimization": {
      "component": "google-cloud-optimization",
      "version_file": "lib/google/cloud/optimization/version.rb"
    },
    "google-cloud-optimization-v1": {
      "component": "google-cloud-optimization-v1",
      "version_file": "lib/google/cloud/optimization/v1/version.rb"
    },
    "google-cloud-orchestration-airflow-service": {
      "component": "google-cloud-orchestration-airflow-service",
      "version_file": "lib/google/cloud/orchestration/airflow/service/version.rb"
    },
    "google-cloud-orchestration-airflow-service-v1": {
      "component": "google-cloud-orchestration-airflow-service-v1",
      "version_file": "lib/google/cloud/orchestration/airflow/service/v1/version.rb"
    },
    "google-cloud-org_policy": {
      "component": "google-cloud-org_policy",
      "version_file": "lib/google/cloud/org_policy/version.rb"
    },
    "google-cloud-org_policy-v2": {
      "component": "google-cloud-org_policy-v2",
      "version_file": "lib/google/cloud/org_policy/v2/version.rb"
    },
    "google-cloud-os_config": {
      "component": "google-cloud-os_config",
      "version_file": "lib/google/cloud/os_config/version.rb"
    },
    "google-cloud-os_config-v1": {
      "component": "google-cloud-os_config-v1",
      "version_file": "lib/google/cloud/os_config/v1/version.rb"
    },
    "google-cloud-os_config-v1alpha": {
      "component": "google-cloud-os_config-v1alpha",
      "version_file": "lib/google/cloud/os_config/v1alpha/version.rb"
    },
    "google-cloud-os_login": {
      "component": "google-cloud-os_login",
      "version_file": "lib/google/cloud/os_login/version.rb"
    },
    "google-cloud-os_login-v1": {
      "component": "google-cloud-os_login-v1",
      "version_file": "lib/google/cloud/os_login/v1/version.rb"
    },
    "google-cloud-os_login-v1beta": {
      "component": "google-cloud-os_login-v1beta",
      "version_file": "lib/google/cloud/os_login/v1beta/version.rb"
    },
    "google-cloud-phishing_protection": {
      "component": "google-cloud-phishing_protection",
      "version_file": "lib/google/cloud/phishing_protection/version.rb"
    },
    "google-cloud-phishing_protection-v1beta1": {
      "component": "google-cloud-phishing_protection-v1beta1",
      "version_file": "lib/google/cloud/phishing_protection/v1beta1/version.rb"
    },
    "google-cloud-policy_simulator": {
      "component": "google-cloud-policy_simulator",
      "version_file": "lib/google/cloud/policy_simulator/version.rb"
    },
    "google-cloud-policy_simulator-v1": {
      "component": "google-cloud-policy_simulator-v1",
      "version_file": "lib/google/cloud/policy_simulator/v1/version.rb"
    },
    "google-cloud-policy_troubleshooter": {
      "component": "google-cloud-policy_troubleshooter",
      "version_file": "lib/google/cloud/policy_troubleshooter/version.rb"
    },
    "google-cloud-policy_troubleshooter-iam-v3": {
      "component": "google-cloud-policy_troubleshooter-iam-v3",
      "version_file": "lib/google/cloud/policy_troubleshooter/iam/v3/version.rb"
    },
    "google-cloud-policy_troubleshooter-v1": {
      "component": "google-cloud-policy_troubleshooter-v1",
      "version_file": "lib/google/cloud/policy_troubleshooter/v1/version.rb"
    },
    "google-cloud-private_catalog": {
      "component": "google-cloud-private_catalog",
      "version_file": "lib/google/cloud/private_catalog/version.rb"
    },
    "google-cloud-private_catalog-v1beta1": {
      "component": "google-cloud-private_catalog-v1beta1",
      "version_file": "lib/google/cloud/private_catalog/v1beta1/version.rb"
    },
    "google-cloud-profiler": {
      "component": "google-cloud-profiler",
      "version_file": "lib/google/cloud/profiler/version.rb"
    },
    "google-cloud-profiler-v2": {
      "component": "google-cloud-profiler-v2",
      "version_file": "lib/google/cloud/profiler/v2/version.rb"
    },
    "google-cloud-pubsub": {
      "component": "google-cloud-pubsub",
      "version_file": "lib/google/cloud/pubsub/version.rb"
    },
    "google-cloud-pubsub-v1": {
      "component": "google-cloud-pubsub-v1",
      "version_file": "lib/google/cloud/pubsub/v1/version.rb"
    },
    "google-cloud-rapid_migration_assessment": {
      "component": "google-cloud-rapid_migration_assessment",
      "version_file": "lib/google/cloud/rapid_migration_assessment/version.rb"
    },
    "google-cloud-rapid_migration_assessment-v1": {
      "component": "google-cloud-rapid_migration_assessment-v1",
      "version_file": "lib/google/cloud/rapid_migration_assessment/v1/version.rb"
    },
    "google-cloud-recaptcha_enterprise": {
      "component": "google-cloud-recaptcha_enterprise",
      "version_file": "lib/google/cloud/recaptcha_enterprise/version.rb"
    },
    "google-cloud-recaptcha_enterprise-v1": {
      "component": "google-cloud-recaptcha_enterprise-v1",
      "version_file": "lib/google/cloud/recaptcha_enterprise/v1/version.rb"
    },
    "google-cloud-recaptcha_enterprise-v1beta1": {
      "component": "google-cloud-recaptcha_enterprise-v1beta1",
      "version_file": "lib/google/cloud/recaptcha_enterprise/v1beta1/version.rb"
    },
    "google-cloud-recommendation_engine": {
      "component": "google-cloud-recommendation_engine",
      "version_file": "lib/google/cloud/recommendation_engine/version.rb"
    },
    "google-cloud-recommendation_engine-v1beta1": {
      "component": "google-cloud-recommendation_engine-v1beta1",
      "version_file": "lib/google/cloud/recommendation_engine/v1beta1/version.rb"
    },
    "google-cloud-recommender": {
      "component": "google-cloud-recommender",
      "version_file": "lib/google/cloud/recommender/version.rb"
    },
    "google-cloud-recommender-v1": {
      "component": "google-cloud-recommender-v1",
      "version_file": "lib/google/cloud/recommender/v1/version.rb"
    },
    "google-cloud-redis": {
      "component": "google-cloud-redis",
      "version_file": "lib/google/cloud/redis/version.rb"
    },
    "google-cloud-redis-cluster": {
      "component": "google-cloud-redis-cluster",
      "version_file": "lib/google/cloud/redis/cluster/version.rb"
    },
    "google-cloud-redis-cluster-v1": {
      "component": "google-cloud-redis-cluster-v1",
      "version_file": "lib/google/cloud/redis/cluster/v1/version.rb"
    },
    "google-cloud-redis-v1": {
      "component": "google-cloud-redis-v1",
      "version_file": "lib/google/cloud/redis/v1/version.rb"
    },
    "google-cloud-redis-v1beta1": {
      "component": "google-cloud-redis-v1beta1",
      "version_file": "lib/google/cloud/redis/v1beta1/version.rb"
    },
    "google-cloud-resource_manager": {
      "component": "google-cloud-resource_manager",
      "version_file": "lib/google/cloud/resource_manager/version.rb"
    },
    "google-cloud-resource_manager-v3": {
      "component": "google-cloud-resource_manager-v3",
      "version_file": "lib/google/cloud/resource_manager/v3/version.rb"
    },
    "google-cloud-resource_settings": {
      "component": "google-cloud-resource_settings",
      "version_file": "lib/google/cloud/resource_settings/version.rb"
    },
    "google-cloud-resource_settings-v1": {
      "component": "google-cloud-resource_settings-v1",
      "version_file": "lib/google/cloud/resource_settings/v1/version.rb"
    },
    "google-cloud-retail": {
      "component": "google-cloud-retail",
      "version_file": "lib/google/cloud/retail/version.rb"
    },
    "google-cloud-retail-v2": {
      "component": "google-cloud-retail-v2",
      "version_file": "lib/google/cloud/retail/v2/version.rb"
    },
    "google-cloud-run-client": {
      "component": "google-cloud-run-client",
      "version_file": "lib/google/cloud/run/client/version.rb"
    },
    "google-cloud-run-v2": {
      "component": "google-cloud-run-v2",
      "version_file": "lib/google/cloud/run/v2/version.rb"
    },
    "google-cloud-scheduler": {
      "component": "google-cloud-scheduler",
      "version_file": "lib/google/cloud/scheduler/version.rb"
    },
    "google-cloud-scheduler-v1": {
      "component": "google-cloud-scheduler-v1",
      "version_file": "lib/google/cloud/scheduler/v1/version.rb"
    },
    "google-cloud-scheduler-v1beta1": {
      "component": "google-cloud-scheduler-v1beta1",
      "version_file": "lib/google/cloud/scheduler/v1beta1/version.rb"
    },
    "google-cloud-secret_manager": {
      "component": "google-cloud-secret_manager",
      "version_file": "lib/google/cloud/secret_manager/version.rb"
    },
    "google-cloud-secret_manager-v1": {
      "component": "google-cloud-secret_manager-v1",
      "version_file": "lib/google/cloud/secret_manager/v1/version.rb"
    },
    "google-cloud-secret_manager-v1beta1": {
      "component": "google-cloud-secret_manager-v1beta1",
      "version_file": "lib/google/cloud/secret_manager/v1beta1/version.rb"
    },
    "google-cloud-secret_manager-v1beta2": {
      "component": "google-cloud-secret_manager-v1beta2",
      "version_file": "lib/google/cloud/secret_manager/v1beta2/version.rb"
    },
    "google-cloud-secure_source_manager": {
      "component": "google-cloud-secure_source_manager",
      "version_file": "lib/google/cloud/secure_source_manager/version.rb"
    },
    "google-cloud-secure_source_manager-v1": {
      "component": "google-cloud-secure_source_manager-v1",
      "version_file": "lib/google/cloud/secure_source_manager/v1/version.rb"
    },
    "google-cloud-security-private_ca": {
      "component": "google-cloud-security-private_ca",
      "version_file": "lib/google/cloud/security/private_ca/version.rb"
    },
    "google-cloud-security-private_ca-v1": {
      "component": "google-cloud-security-private_ca-v1",
      "version_file": "lib/google/cloud/security/private_ca/v1/version.rb"
    },
    "google-cloud-security-private_ca-v1beta1": {
      "component": "google-cloud-security-private_ca-v1beta1",
      "version_file": "lib/google/cloud/security/private_ca/v1beta1/version.rb"
    },
    "google-cloud-security-public_ca": {
      "component": "google-cloud-security-public_ca",
      "version_file": "lib/google/cloud/security/public_ca/version.rb"
    },
    "google-cloud-security-public_ca-v1beta1": {
      "component": "google-cloud-security-public_ca-v1beta1",
      "version_file": "lib/google/cloud/security/public_ca/v1beta1/version.rb"
    },
    "google-cloud-security_center": {
      "component": "google-cloud-security_center",
      "version_file": "lib/google/cloud/security_center/version.rb"
    },
    "google-cloud-security_center-v1": {
      "component": "google-cloud-security_center-v1",
      "version_file": "lib/google/cloud/security_center/v1/version.rb"
    },
    "google-cloud-security_center-v1p1beta1": {
      "component": "google-cloud-security_center-v1p1beta1",
      "version_file": "lib/google/cloud/security_center/v1p1beta1/version.rb"
    },
    "google-cloud-security_center-v2": {
      "component": "google-cloud-security_center-v2",
      "version_file": "lib/google/cloud/security_center/v2/version.rb"
    },
    "google-cloud-service_control": {
      "component": "google-cloud-service_control",
      "version_file": "lib/google/cloud/service_control/version.rb"
    },
    "google-cloud-service_control-v1": {
      "component": "google-cloud-service_control-v1",
      "version_file": "lib/google/cloud/service_control/v1/version.rb"
    },
    "google-cloud-service_directory": {
      "component": "google-cloud-service_directory",
      "version_file": "lib/google/cloud/service_directory/version.rb"
    },
    "google-cloud-service_directory-v1": {
      "component": "google-cloud-service_directory-v1",
      "version_file": "lib/google/cloud/service_directory/v1/version.rb"
    },
    "google-cloud-service_directory-v1beta1": {
      "component": "google-cloud-service_directory-v1beta1",
      "version_file": "lib/google/cloud/service_directory/v1beta1/version.rb"
    },
    "google-cloud-service_health": {
      "component": "google-cloud-service_health",
      "version_file": "lib/google/cloud/service_health/version.rb"
    },
    "google-cloud-service_health-v1": {
      "component": "google-cloud-service_health-v1",
      "version_file": "lib/google/cloud/service_health/v1/version.rb"
    },
    "google-cloud-service_management": {
      "component": "google-cloud-service_management",
      "version_file": "lib/google/cloud/service_management/version.rb"
    },
    "google-cloud-service_management-v1": {
      "component": "google-cloud-service_management-v1",
      "version_file": "lib/google/cloud/service_management/v1/version.rb"
    },
    "google-cloud-service_usage": {
      "component": "google-cloud-service_usage",
      "version_file": "lib/google/cloud/service_usage/version.rb"
    },
    "google-cloud-service_usage-v1": {
      "component": "google-cloud-service_usage-v1",
      "version_file": "lib/google/cloud/service_usage/v1/version.rb"
    },
    "google-cloud-shell": {
      "component": "google-cloud-shell",
      "version_file": "lib/google/cloud/shell/version.rb"
    },
    "google-cloud-shell-v1": {
      "component": "google-cloud-shell-v1",
      "version_file": "lib/google/cloud/shell/v1/version.rb"
    },
    "google-cloud-spanner-admin-database-v1": {
      "component": "google-cloud-spanner-admin-database-v1",
      "version_file": "lib/google/cloud/spanner/admin/database/v1/version.rb"
    },
    "google-cloud-spanner-admin-instance-v1": {
      "component": "google-cloud-spanner-admin-instance-v1",
      "version_file": "lib/google/cloud/spanner/admin/instance/v1/version.rb"
    },
    "google-cloud-spanner-v1": {
      "component": "google-cloud-spanner-v1",
      "version_file": "lib/google/cloud/spanner/v1/version.rb"
    },
    "google-cloud-speech": {
      "component": "google-cloud-speech",
      "version_file": "lib/google/cloud/speech/version.rb"
    },
    "google-cloud-speech-v1": {
      "component": "google-cloud-speech-v1",
      "version_file": "lib/google/cloud/speech/v1/version.rb"
    },
    "google-cloud-speech-v1p1beta1": {
      "component": "google-cloud-speech-v1p1beta1",
      "version_file": "lib/google/cloud/speech/v1p1beta1/version.rb"
    },
    "google-cloud-speech-v2": {
      "component": "google-cloud-speech-v2",
      "version_file": "lib/google/cloud/speech/v2/version.rb"
    },
    "google-cloud-storage": {
      "component": "google-cloud-storage",
      "version_file": "lib/google/cloud/storage/version.rb"
    },
    "google-cloud-storage-control": {
      "component": "google-cloud-storage-control",
      "version_file": "lib/google/cloud/storage/control/version.rb"
    },
    "google-cloud-storage-control-v2": {
      "component": "google-cloud-storage-control-v2",
      "version_file": "lib/google/cloud/storage/control/v2/version.rb"
    },
    "google-cloud-storage_insights": {
      "component": "google-cloud-storage_insights",
      "version_file": "lib/google/cloud/storage_insights/version.rb"
    },
    "google-cloud-storage_insights-v1": {
      "component": "google-cloud-storage_insights-v1",
      "version_file": "lib/google/cloud/storage_insights/v1/version.rb"
    },
    "google-cloud-storage_transfer": {
      "component": "google-cloud-storage_transfer",
      "version_file": "lib/google/cloud/storage_transfer/version.rb"
    },
    "google-cloud-storage_transfer-v1": {
      "component": "google-cloud-storage_transfer-v1",
      "version_file": "lib/google/cloud/storage_transfer/v1/version.rb"
    },
    "google-cloud-support": {
      "component": "google-cloud-support",
      "version_file": "lib/google/cloud/support/version.rb"
    },
    "google-cloud-support-v2": {
      "component": "google-cloud-support-v2",
      "version_file": "lib/google/cloud/support/v2/version.rb"
    },
    "google-cloud-talent": {
      "component": "google-cloud-talent",
      "version_file": "lib/google/cloud/talent/version.rb"
    },
    "google-cloud-talent-v4": {
      "component": "google-cloud-talent-v4",
      "version_file": "lib/google/cloud/talent/v4/version.rb"
    },
    "google-cloud-talent-v4beta1": {
      "component": "google-cloud-talent-v4beta1",
      "version_file": "lib/google/cloud/talent/v4beta1/version.rb"
    },
    "google-cloud-tasks": {
      "component": "google-cloud-tasks",
      "version_file": "lib/google/cloud/tasks/version.rb"
    },
    "google-cloud-tasks-v2": {
      "component": "google-cloud-tasks-v2",
      "version_file": "lib/google/cloud/tasks/v2/version.rb"
    },
    "google-cloud-tasks-v2beta2": {
      "component": "google-cloud-tasks-v2beta2",
      "version_file": "lib/google/cloud/tasks/v2beta2/version.rb"
    },
    "google-cloud-tasks-v2beta3": {
      "component": "google-cloud-tasks-v2beta3",
      "version_file": "lib/google/cloud/tasks/v2beta3/version.rb"
    },
    "google-cloud-telco_automation": {
      "component": "google-cloud-telco_automation",
      "version_file": "lib/google/cloud/telco_automation/version.rb"
    },
    "google-cloud-telco_automation-v1": {
      "component": "google-cloud-telco_automation-v1",
      "version_file": "lib/google/cloud/telco_automation/v1/version.rb"
    },
    "google-cloud-text_to_speech": {
      "component": "google-cloud-text_to_speech",
      "version_file": "lib/google/cloud/text_to_speech/version.rb"
    },
    "google-cloud-text_to_speech-v1": {
      "component": "google-cloud-text_to_speech-v1",
      "version_file": "lib/google/cloud/text_to_speech/v1/version.rb"
    },
    "google-cloud-text_to_speech-v1beta1": {
      "component": "google-cloud-text_to_speech-v1beta1",
      "version_file": "lib/google/cloud/text_to_speech/v1beta1/version.rb"
    },
    "google-cloud-tpu": {
      "component": "google-cloud-tpu",
      "version_file": "lib/google/cloud/tpu/version.rb"
    },
    "google-cloud-tpu-v1": {
      "component": "google-cloud-tpu-v1",
      "version_file": "lib/google/cloud/tpu/v1/version.rb"
    },
    "google-cloud-trace": {
      "component": "google-cloud-trace",
      "version_file": "lib/google/cloud/trace/version.rb"
    },
    "google-cloud-trace-v1": {
      "component": "google-cloud-trace-v1",
      "version_file": "lib/google/cloud/trace/v1/version.rb"
    },
    "google-cloud-trace-v2": {
      "component": "google-cloud-trace-v2",
      "version_file": "lib/google/cloud/trace/v2/version.rb"
    },
    "google-cloud-translate": {
      "component": "google-cloud-translate",
      "version_file": "lib/google/cloud/translate/version.rb"
    },
    "google-cloud-translate-v2": {
      "component": "google-cloud-translate-v2",
      "version_file": "lib/google/cloud/translate/v2/version.rb"
    },
    "google-cloud-translate-v3": {
      "component": "google-cloud-translate-v3",
      "version_file": "lib/google/cloud/translate/v3/version.rb"
    },
    "google-cloud-video-live_stream": {
      "component": "google-cloud-video-live_stream",
      "version_file": "lib/google/cloud/video/live_stream/version.rb"
    },
    "google-cloud-video-live_stream-v1": {
      "component": "google-cloud-video-live_stream-v1",
      "version_file": "lib/google/cloud/video/live_stream/v1/version.rb"
    },
    "google-cloud-video-stitcher": {
      "component": "google-cloud-video-stitcher",
      "version_file": "lib/google/cloud/video/stitcher/version.rb"
    },
    "google-cloud-video-stitcher-v1": {
      "component": "google-cloud-video-stitcher-v1",
      "version_file": "lib/google/cloud/video/stitcher/v1/version.rb"
    },
    "google-cloud-video-transcoder": {
      "component": "google-cloud-video-transcoder",
      "version_file": "lib/google/cloud/video/transcoder/version.rb"
    },
    "google-cloud-video-transcoder-v1": {
      "component": "google-cloud-video-transcoder-v1",
      "version_file": "lib/google/cloud/video/transcoder/v1/version.rb"
    },
    "google-cloud-video_intelligence": {
      "component": "google-cloud-video_intelligence",
      "version_file": "lib/google/cloud/video_intelligence/version.rb"
    },
    "google-cloud-video_intelligence-v1": {
      "component": "google-cloud-video_intelligence-v1",
      "version_file": "lib/google/cloud/video_intelligence/v1/version.rb"
    },
    "google-cloud-video_intelligence-v1beta2": {
      "component": "google-cloud-video_intelligence-v1beta2",
      "version_file": "lib/google/cloud/video_intelligence/v1beta2/version.rb"
    },
    "google-cloud-video_intelligence-v1p1beta1": {
      "component": "google-cloud-video_intelligence-v1p1beta1",
      "version_file": "lib/google/cloud/video_intelligence/v1p1beta1/version.rb"
    },
    "google-cloud-video_intelligence-v1p2beta1": {
      "component": "google-cloud-video_intelligence-v1p2beta1",
      "version_file": "lib/google/cloud/video_intelligence/v1p2beta1/version.rb"
    },
    "google-cloud-video_intelligence-v1p3beta1": {
      "component": "google-cloud-video_intelligence-v1p3beta1",
      "version_file": "lib/google/cloud/video_intelligence/v1p3beta1/version.rb"
    },
    "google-cloud-vision": {
      "component": "google-cloud-vision",
      "version_file": "lib/google/cloud/vision/version.rb"
    },
    "google-cloud-vision-v1": {
      "component": "google-cloud-vision-v1",
      "version_file": "lib/google/cloud/vision/v1/version.rb"
    },
    "google-cloud-vision-v1p3beta1": {
      "component": "google-cloud-vision-v1p3beta1",
      "version_file": "lib/google/cloud/vision/v1p3beta1/version.rb"
    },
    "google-cloud-vision-v1p4beta1": {
      "component": "google-cloud-vision-v1p4beta1",
      "version_file": "lib/google/cloud/vision/v1p4beta1/version.rb"
    },
    "google-cloud-vm_migration": {
      "component": "google-cloud-vm_migration",
      "version_file": "lib/google/cloud/vm_migration/version.rb"
    },
    "google-cloud-vm_migration-v1": {
      "component": "google-cloud-vm_migration-v1",
      "version_file": "lib/google/cloud/vm_migration/v1/version.rb"
    },
    "google-cloud-vmware_engine": {
      "component": "google-cloud-vmware_engine",
      "version_file": "lib/google/cloud/vmware_engine/version.rb"
    },
    "google-cloud-vmware_engine-v1": {
      "component": "google-cloud-vmware_engine-v1",
      "version_file": "lib/google/cloud/vmware_engine/v1/version.rb"
    },
    "google-cloud-vpc_access": {
      "component": "google-cloud-vpc_access",
      "version_file": "lib/google/cloud/vpc_access/version.rb"
    },
    "google-cloud-vpc_access-v1": {
      "component": "google-cloud-vpc_access-v1",
      "version_file": "lib/google/cloud/vpc_access/v1/version.rb"
    },
    "google-cloud-web_risk": {
      "component": "google-cloud-web_risk",
      "version_file": "lib/google/cloud/web_risk/version.rb"
    },
    "google-cloud-web_risk-v1": {
      "component": "google-cloud-web_risk-v1",
      "version_file": "lib/google/cloud/web_risk/v1/version.rb"
    },
    "google-cloud-web_risk-v1beta1": {
      "component": "google-cloud-web_risk-v1beta1",
      "version_file": "lib/google/cloud/web_risk/v1beta1/version.rb"
    },
    "google-cloud-web_security_scanner": {
      "component": "google-cloud-web_security_scanner",
      "version_file": "lib/google/cloud/web_security_scanner/version.rb"
    },
    "google-cloud-web_security_scanner-v1": {
      "component": "google-cloud-web_security_scanner-v1",
      "version_file": "lib/google/cloud/web_security_scanner/v1/version.rb"
    },
    "google-cloud-web_security_scanner-v1beta": {
      "component": "google-cloud-web_security_scanner-v1beta",
      "version_file": "lib/google/cloud/web_security_scanner/v1beta/version.rb"
    },
    "google-cloud-workflows": {
      "component": "google-cloud-workflows",
      "version_file": "lib/google/cloud/workflows/version.rb"
    },
    "google-cloud-workflows-executions-v1": {
      "component": "google-cloud-workflows-executions-v1",
      "version_file": "lib/google/cloud/workflows/executions/v1/version.rb"
    },
    "google-cloud-workflows-executions-v1beta": {
      "component": "google-cloud-workflows-executions-v1beta",
      "version_file": "lib/google/cloud/workflows/executions/v1beta/version.rb"
    },
    "google-cloud-workflows-v1": {
      "component": "google-cloud-workflows-v1",
      "version_file": "lib/google/cloud/workflows/v1/version.rb"
    },
    "google-cloud-workflows-v1beta": {
      "component": "google-cloud-workflows-v1beta",
      "version_file": "lib/google/cloud/workflows/v1beta/version.rb"
    },
    "google-iam-client": {
      "component": "google-iam-client",
      "version_file": "lib/google/iam/client/version.rb"
    },
    "google-iam-credentials": {
      "component": "google-iam-credentials",
      "version_file": "lib/google/iam/credentials/version.rb"
    },
    "google-iam-credentials-v1": {
      "component": "google-iam-credentials-v1",
      "version_file": "lib/google/iam/credentials/v1/version.rb"
    },
    "google-iam-v1": {
      "component": "google-iam-v1",
      "version_file": "lib/google/iam/v1/version.rb"
    },
    "google-iam-v1beta": {
      "component": "google-iam-v1beta",
      "version_file": "lib/google/iam/v1beta/version.rb"
    },
    "google-iam-v2": {
      "component": "google-iam-v2",
      "version_file": "lib/google/iam/v2/version.rb"
    },
    "google-identity-access_context_manager": {
      "component": "google-identity-access_context_manager",
      "version_file": "lib/google/identity/access_context_manager/version.rb"
    },
    "google-identity-access_context_manager-v1": {
      "component": "google-identity-access_context_manager-v1",
      "version_file": "lib/google/identity/access_context_manager/v1/version.rb"
    },
    "google-shopping-merchant-conversions": {
      "component": "google-shopping-merchant-conversions",
      "version_file": "lib/google/shopping/merchant/conversions/version.rb"
    },
    "google-shopping-merchant-conversions-v1beta": {
      "component": "google-shopping-merchant-conversions-v1beta",
      "version_file": "lib/google/shopping/merchant/conversions/v1beta/version.rb"
    },
    "google-shopping-merchant-inventories": {
      "component": "google-shopping-merchant-inventories",
      "version_file": "lib/google/shopping/merchant/inventories/version.rb"
    },
    "google-shopping-merchant-inventories-v1beta": {
      "component": "google-shopping-merchant-inventories-v1beta",
      "version_file": "lib/google/shopping/merchant/inventories/v1beta/version.rb"
    },
<<<<<<< HEAD
    "google-shopping-merchant-lfp-v1beta": {
      "component": "google-shopping-merchant-lfp-v1beta",
      "version_file": "lib/google/shopping/merchant/lfp/v1beta/version.rb"
=======
    "google-shopping-merchant-notifications-v1beta": {
      "component": "google-shopping-merchant-notifications-v1beta",
      "version_file": "lib/google/shopping/merchant/notifications/v1beta/version.rb"
>>>>>>> 5d4862c9
    },
    "google-shopping-merchant-quota": {
      "component": "google-shopping-merchant-quota",
      "version_file": "lib/google/shopping/merchant/quota/version.rb"
    },
    "google-shopping-merchant-quota-v1beta": {
      "component": "google-shopping-merchant-quota-v1beta",
      "version_file": "lib/google/shopping/merchant/quota/v1beta/version.rb"
    },
    "google-shopping-merchant-reports": {
      "component": "google-shopping-merchant-reports",
      "version_file": "lib/google/shopping/merchant/reports/version.rb"
    },
    "google-shopping-merchant-reports-v1beta": {
      "component": "google-shopping-merchant-reports-v1beta",
      "version_file": "lib/google/shopping/merchant/reports/v1beta/version.rb"
    },
    "grafeas": {
      "component": "grafeas",
      "version_file": "lib/grafeas/version.rb"
    },
    "grafeas-v1": {
      "component": "grafeas-v1",
      "version_file": "lib/grafeas/v1/version.rb"
    },
    "stackdriver": {
      "component": "stackdriver",
      "version_file": "lib/stackdriver/version.rb"
    },
    "stackdriver-core": {
      "component": "stackdriver-core",
      "version_file": "lib/stackdriver/core/version.rb"
    }
  }
}<|MERGE_RESOLUTION|>--- conflicted
+++ resolved
@@ -1587,15 +1587,13 @@
       "component": "google-shopping-merchant-inventories-v1beta",
       "version_file": "lib/google/shopping/merchant/inventories/v1beta/version.rb"
     },
-<<<<<<< HEAD
     "google-shopping-merchant-lfp-v1beta": {
       "component": "google-shopping-merchant-lfp-v1beta",
       "version_file": "lib/google/shopping/merchant/lfp/v1beta/version.rb"
-=======
+    },
     "google-shopping-merchant-notifications-v1beta": {
       "component": "google-shopping-merchant-notifications-v1beta",
       "version_file": "lib/google/shopping/merchant/notifications/v1beta/version.rb"
->>>>>>> 5d4862c9
     },
     "google-shopping-merchant-quota": {
       "component": "google-shopping-merchant-quota",
