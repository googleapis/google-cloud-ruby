{
  "bump-minor-pre-major": true,
  "bump-patch-for-minor-pre-major": false,
  "draft": false,
  "include-component-in-tag": true,
  "include-v-in-tag": true,
  "prerelease": false,
  "release-type": "ruby-yoshi",
  "skip-github-release": false,
  "separate-pull-requests": true,
  "tag-separator": "/",
  "sequential-calls": true,
  "packages": {
    "google-ads-ad_manager": {
      "component": "google-ads-ad_manager",
      "version_file": "lib/google/ads/ad_manager/version.rb"
    },
    "google-ads-ad_manager-v1": {
      "component": "google-ads-ad_manager-v1",
      "version_file": "lib/google/ads/ad_manager/v1/version.rb"
    },
    "google-analytics-admin": {
      "component": "google-analytics-admin",
      "version_file": "lib/google/analytics/admin/version.rb"
    },
    "google-analytics-admin-v1alpha": {
      "component": "google-analytics-admin-v1alpha",
      "version_file": "lib/google/analytics/admin/v1alpha/version.rb"
    },
    "google-analytics-data": {
      "component": "google-analytics-data",
      "version_file": "lib/google/analytics/data/version.rb"
    },
    "google-analytics-data-v1beta": {
      "component": "google-analytics-data-v1beta",
      "version_file": "lib/google/analytics/data/v1beta/version.rb"
    },
    "google-apps-chat": {
      "component": "google-apps-chat",
      "version_file": "lib/google/apps/chat/version.rb"
    },
    "google-apps-chat-v1": {
      "component": "google-apps-chat-v1",
      "version_file": "lib/google/apps/chat/v1/version.rb"
    },
    "google-apps-events-subscriptions": {
      "component": "google-apps-events-subscriptions",
      "version_file": "lib/google/apps/events/subscriptions/version.rb"
    },
    "google-apps-events-subscriptions-v1": {
      "component": "google-apps-events-subscriptions-v1",
      "version_file": "lib/google/apps/events/subscriptions/v1/version.rb"
    },
    "google-apps-meet": {
      "component": "google-apps-meet",
      "version_file": "lib/google/apps/meet/version.rb"
    },
    "google-apps-meet-v2": {
      "component": "google-apps-meet-v2",
      "version_file": "lib/google/apps/meet/v2/version.rb"
    },
    "google-apps-meet-v2beta": {
      "component": "google-apps-meet-v2beta",
      "version_file": "lib/google/apps/meet/v2beta/version.rb"
    },
    "google-area120-tables": {
      "component": "google-area120-tables",
      "version_file": "lib/google/area120/tables/version.rb"
    },
    "google-area120-tables-v1alpha1": {
      "component": "google-area120-tables-v1alpha1",
      "version_file": "lib/google/area120/tables/v1alpha1/version.rb"
    },
    "google-cloud-access_approval": {
      "component": "google-cloud-access_approval",
      "version_file": "lib/google/cloud/access_approval/version.rb"
    },
    "google-cloud-access_approval-v1": {
      "component": "google-cloud-access_approval-v1",
      "version_file": "lib/google/cloud/access_approval/v1/version.rb"
    },
    "google-cloud-advisory_notifications": {
      "component": "google-cloud-advisory_notifications",
      "version_file": "lib/google/cloud/advisory_notifications/version.rb"
    },
    "google-cloud-advisory_notifications-v1": {
      "component": "google-cloud-advisory_notifications-v1",
      "version_file": "lib/google/cloud/advisory_notifications/v1/version.rb"
    },
    "google-cloud-ai_platform": {
      "component": "google-cloud-ai_platform",
      "version_file": "lib/google/cloud/ai_platform/version.rb"
    },
    "google-cloud-ai_platform-v1": {
      "component": "google-cloud-ai_platform-v1",
      "version_file": "lib/google/cloud/ai_platform/v1/version.rb"
    },
    "google-cloud-alloy_db": {
      "component": "google-cloud-alloy_db",
      "version_file": "lib/google/cloud/alloy_db/version.rb"
    },
    "google-cloud-alloy_db-v1": {
      "component": "google-cloud-alloy_db-v1",
      "version_file": "lib/google/cloud/alloy_db/v1/version.rb"
    },
    "google-cloud-alloy_db-v1alpha": {
      "component": "google-cloud-alloy_db-v1alpha",
      "version_file": "lib/google/cloud/alloy_db/v1alpha/version.rb"
    },
    "google-cloud-alloy_db-v1beta": {
      "component": "google-cloud-alloy_db-v1beta",
      "version_file": "lib/google/cloud/alloy_db/v1beta/version.rb"
    },
    "google-cloud-api_gateway": {
      "component": "google-cloud-api_gateway",
      "version_file": "lib/google/cloud/api_gateway/version.rb"
    },
    "google-cloud-api_gateway-v1": {
      "component": "google-cloud-api_gateway-v1",
      "version_file": "lib/google/cloud/api_gateway/v1/version.rb"
    },
    "google-cloud-api_hub": {
      "component": "google-cloud-api_hub",
      "version_file": "lib/google/cloud/api_hub/version.rb"
    },
    "google-cloud-api_hub-v1": {
      "component": "google-cloud-api_hub-v1",
      "version_file": "lib/google/cloud/api_hub/v1/version.rb"
    },
    "google-cloud-api_keys": {
      "component": "google-cloud-api_keys",
      "version_file": "lib/google/cloud/api_keys/version.rb"
    },
    "google-cloud-api_keys-v2": {
      "component": "google-cloud-api_keys-v2",
      "version_file": "lib/google/cloud/api_keys/v2/version.rb"
    },
    "google-cloud-apigee_connect": {
      "component": "google-cloud-apigee_connect",
      "version_file": "lib/google/cloud/apigee_connect/version.rb"
    },
    "google-cloud-apigee_connect-v1": {
      "component": "google-cloud-apigee_connect-v1",
      "version_file": "lib/google/cloud/apigee_connect/v1/version.rb"
    },
    "google-cloud-apigee_registry": {
      "component": "google-cloud-apigee_registry",
      "version_file": "lib/google/cloud/apigee_registry/version.rb"
    },
    "google-cloud-apigee_registry-v1": {
      "component": "google-cloud-apigee_registry-v1",
      "version_file": "lib/google/cloud/apigee_registry/v1/version.rb"
    },
    "google-cloud-app_engine": {
      "component": "google-cloud-app_engine",
      "version_file": "lib/google/cloud/app_engine/version.rb"
    },
    "google-cloud-app_engine-v1": {
      "component": "google-cloud-app_engine-v1",
      "version_file": "lib/google/cloud/app_engine/v1/version.rb"
    },
    "google-cloud-app_hub": {
      "component": "google-cloud-app_hub",
      "version_file": "lib/google/cloud/app_hub/version.rb"
    },
    "google-cloud-app_hub-v1": {
      "component": "google-cloud-app_hub-v1",
      "version_file": "lib/google/cloud/app_hub/v1/version.rb"
    },
    "google-cloud-artifact_registry": {
      "component": "google-cloud-artifact_registry",
      "version_file": "lib/google/cloud/artifact_registry/version.rb"
    },
    "google-cloud-artifact_registry-v1": {
      "component": "google-cloud-artifact_registry-v1",
      "version_file": "lib/google/cloud/artifact_registry/v1/version.rb"
    },
    "google-cloud-artifact_registry-v1beta2": {
      "component": "google-cloud-artifact_registry-v1beta2",
      "version_file": "lib/google/cloud/artifact_registry/v1beta2/version.rb"
    },
    "google-cloud-asset": {
      "component": "google-cloud-asset",
      "version_file": "lib/google/cloud/asset/version.rb"
    },
    "google-cloud-asset-v1": {
      "component": "google-cloud-asset-v1",
      "version_file": "lib/google/cloud/asset/v1/version.rb"
    },
    "google-cloud-assured_workloads": {
      "component": "google-cloud-assured_workloads",
      "version_file": "lib/google/cloud/assured_workloads/version.rb"
    },
    "google-cloud-assured_workloads-v1": {
      "component": "google-cloud-assured_workloads-v1",
      "version_file": "lib/google/cloud/assured_workloads/v1/version.rb"
    },
    "google-cloud-assured_workloads-v1beta1": {
      "component": "google-cloud-assured_workloads-v1beta1",
      "version_file": "lib/google/cloud/assured_workloads/v1beta1/version.rb"
    },
    "google-cloud-automl": {
      "component": "google-cloud-automl",
      "version_file": "lib/google/cloud/automl/version.rb"
    },
    "google-cloud-automl-v1": {
      "component": "google-cloud-automl-v1",
      "version_file": "lib/google/cloud/automl/v1/version.rb"
    },
    "google-cloud-automl-v1beta1": {
      "component": "google-cloud-automl-v1beta1",
      "version_file": "lib/google/cloud/automl/v1beta1/version.rb"
    },
    "google-cloud-backupdr": {
      "component": "google-cloud-backupdr",
      "version_file": "lib/google/cloud/backupdr/version.rb"
    },
    "google-cloud-backupdr-v1": {
      "component": "google-cloud-backupdr-v1",
      "version_file": "lib/google/cloud/backupdr/v1/version.rb"
    },
    "google-cloud-bare_metal_solution": {
      "component": "google-cloud-bare_metal_solution",
      "version_file": "lib/google/cloud/bare_metal_solution/version.rb"
    },
    "google-cloud-bare_metal_solution-v2": {
      "component": "google-cloud-bare_metal_solution-v2",
      "version_file": "lib/google/cloud/bare_metal_solution/v2/version.rb"
    },
    "google-cloud-batch": {
      "component": "google-cloud-batch",
      "version_file": "lib/google/cloud/batch/version.rb"
    },
    "google-cloud-batch-v1": {
      "component": "google-cloud-batch-v1",
      "version_file": "lib/google/cloud/batch/v1/version.rb"
    },
    "google-cloud-beyond_corp": {
      "component": "google-cloud-beyond_corp",
      "version_file": "lib/google/cloud/beyond_corp/version.rb"
    },
    "google-cloud-beyond_corp-app_connections-v1": {
      "component": "google-cloud-beyond_corp-app_connections-v1",
      "version_file": "lib/google/cloud/beyond_corp/app_connections/v1/version.rb"
    },
    "google-cloud-beyond_corp-app_connectors-v1": {
      "component": "google-cloud-beyond_corp-app_connectors-v1",
      "version_file": "lib/google/cloud/beyond_corp/app_connectors/v1/version.rb"
    },
    "google-cloud-beyond_corp-app_gateways-v1": {
      "component": "google-cloud-beyond_corp-app_gateways-v1",
      "version_file": "lib/google/cloud/beyond_corp/app_gateways/v1/version.rb"
    },
    "google-cloud-beyond_corp-client_gateways-v1": {
      "component": "google-cloud-beyond_corp-client_gateways-v1",
      "version_file": "lib/google/cloud/beyond_corp/client_gateways/v1/version.rb"
    },
    "google-cloud-bigquery": {
      "component": "google-cloud-bigquery",
      "version_file": "lib/google/cloud/bigquery/version.rb"
    },
    "google-cloud-bigquery-analytics_hub": {
      "component": "google-cloud-bigquery-analytics_hub",
      "version_file": "lib/google/cloud/bigquery/analytics_hub/version.rb"
    },
    "google-cloud-bigquery-analytics_hub-v1": {
      "component": "google-cloud-bigquery-analytics_hub-v1",
      "version_file": "lib/google/cloud/bigquery/analytics_hub/v1/version.rb"
    },
    "google-cloud-bigquery-connection": {
      "component": "google-cloud-bigquery-connection",
      "version_file": "lib/google/cloud/bigquery/connection/version.rb"
    },
    "google-cloud-bigquery-connection-v1": {
      "component": "google-cloud-bigquery-connection-v1",
      "version_file": "lib/google/cloud/bigquery/connection/v1/version.rb"
    },
    "google-cloud-bigquery-data_exchange": {
      "component": "google-cloud-bigquery-data_exchange",
      "version_file": "lib/google/cloud/bigquery/data_exchange/version.rb"
    },
    "google-cloud-bigquery-data_exchange-v1beta1": {
      "component": "google-cloud-bigquery-data_exchange-v1beta1",
      "version_file": "lib/google/cloud/bigquery/data_exchange/v1beta1/version.rb"
    },
    "google-cloud-bigquery-data_policies": {
      "component": "google-cloud-bigquery-data_policies",
      "version_file": "lib/google/cloud/bigquery/data_policies/version.rb"
    },
    "google-cloud-bigquery-data_policies-v1": {
      "component": "google-cloud-bigquery-data_policies-v1",
      "version_file": "lib/google/cloud/bigquery/data_policies/v1/version.rb"
    },
    "google-cloud-bigquery-data_policies-v1beta1": {
      "component": "google-cloud-bigquery-data_policies-v1beta1",
      "version_file": "lib/google/cloud/bigquery/data_policies/v1beta1/version.rb"
    },
    "google-cloud-bigquery-data_transfer": {
      "component": "google-cloud-bigquery-data_transfer",
      "version_file": "lib/google/cloud/bigquery/data_transfer/version.rb"
    },
    "google-cloud-bigquery-data_transfer-v1": {
      "component": "google-cloud-bigquery-data_transfer-v1",
      "version_file": "lib/google/cloud/bigquery/data_transfer/v1/version.rb"
    },
    "google-cloud-bigquery-migration": {
      "component": "google-cloud-bigquery-migration",
      "version_file": "lib/google/cloud/bigquery/migration/version.rb"
    },
    "google-cloud-bigquery-migration-v2": {
      "component": "google-cloud-bigquery-migration-v2",
      "version_file": "lib/google/cloud/bigquery/migration/v2/version.rb"
    },
    "google-cloud-bigquery-reservation": {
      "component": "google-cloud-bigquery-reservation",
      "version_file": "lib/google/cloud/bigquery/reservation/version.rb"
    },
    "google-cloud-bigquery-reservation-v1": {
      "component": "google-cloud-bigquery-reservation-v1",
      "version_file": "lib/google/cloud/bigquery/reservation/v1/version.rb"
    },
    "google-cloud-bigquery-storage": {
      "component": "google-cloud-bigquery-storage",
      "version_file": "lib/google/cloud/bigquery/storage/version.rb"
    },
    "google-cloud-bigquery-storage-v1": {
      "component": "google-cloud-bigquery-storage-v1",
      "version_file": "lib/google/cloud/bigquery/storage/v1/version.rb"
    },
    "google-cloud-bigtable": {
      "component": "google-cloud-bigtable",
      "version_file": "lib/google/cloud/bigtable/version.rb"
    },
    "google-cloud-bigtable-admin-v2": {
      "component": "google-cloud-bigtable-admin-v2",
      "version_file": "lib/google/cloud/bigtable/admin/v2/version.rb"
    },
    "google-cloud-bigtable-v2": {
      "component": "google-cloud-bigtable-v2",
      "version_file": "lib/google/cloud/bigtable/v2/version.rb"
    },
    "google-cloud-billing": {
      "component": "google-cloud-billing",
      "version_file": "lib/google/cloud/billing/version.rb"
    },
    "google-cloud-billing-budgets": {
      "component": "google-cloud-billing-budgets",
      "version_file": "lib/google/cloud/billing/budgets/version.rb"
    },
    "google-cloud-billing-budgets-v1": {
      "component": "google-cloud-billing-budgets-v1",
      "version_file": "lib/google/cloud/billing/budgets/v1/version.rb"
    },
    "google-cloud-billing-budgets-v1beta1": {
      "component": "google-cloud-billing-budgets-v1beta1",
      "version_file": "lib/google/cloud/billing/budgets/v1beta1/version.rb"
    },
    "google-cloud-billing-v1": {
      "component": "google-cloud-billing-v1",
      "version_file": "lib/google/cloud/billing/v1/version.rb"
    },
    "google-cloud-binary_authorization": {
      "component": "google-cloud-binary_authorization",
      "version_file": "lib/google/cloud/binary_authorization/version.rb"
    },
    "google-cloud-binary_authorization-v1": {
      "component": "google-cloud-binary_authorization-v1",
      "version_file": "lib/google/cloud/binary_authorization/v1/version.rb"
    },
    "google-cloud-binary_authorization-v1beta1": {
      "component": "google-cloud-binary_authorization-v1beta1",
      "version_file": "lib/google/cloud/binary_authorization/v1beta1/version.rb"
    },
    "google-cloud-build": {
      "component": "google-cloud-build",
      "version_file": "lib/google/cloud/build/version.rb"
    },
    "google-cloud-build-v1": {
      "component": "google-cloud-build-v1",
      "version_file": "lib/google/cloud/build/v1/version.rb"
    },
    "google-cloud-build-v2": {
      "component": "google-cloud-build-v2",
      "version_file": "lib/google/cloud/build/v2/version.rb"
    },
    "google-cloud-certificate_manager": {
      "component": "google-cloud-certificate_manager",
      "version_file": "lib/google/cloud/certificate_manager/version.rb"
    },
    "google-cloud-certificate_manager-v1": {
      "component": "google-cloud-certificate_manager-v1",
      "version_file": "lib/google/cloud/certificate_manager/v1/version.rb"
    },
    "google-cloud-channel": {
      "component": "google-cloud-channel",
      "version_file": "lib/google/cloud/channel/version.rb"
    },
    "google-cloud-channel-v1": {
      "component": "google-cloud-channel-v1",
      "version_file": "lib/google/cloud/channel/v1/version.rb"
    },
    "google-cloud-cloud_controls_partner": {
      "component": "google-cloud-cloud_controls_partner",
      "version_file": "lib/google/cloud/cloud_controls_partner/version.rb"
    },
    "google-cloud-cloud_controls_partner-v1": {
      "component": "google-cloud-cloud_controls_partner-v1",
      "version_file": "lib/google/cloud/cloud_controls_partner/v1/version.rb"
    },
    "google-cloud-cloud_controls_partner-v1beta": {
      "component": "google-cloud-cloud_controls_partner-v1beta",
      "version_file": "lib/google/cloud/cloud_controls_partner/v1beta/version.rb"
    },
    "google-cloud-cloud_dms": {
      "component": "google-cloud-cloud_dms",
      "version_file": "lib/google/cloud/cloud_dms/version.rb"
    },
    "google-cloud-cloud_dms-v1": {
      "component": "google-cloud-cloud_dms-v1",
      "version_file": "lib/google/cloud/cloud_dms/v1/version.rb"
    },
    "google-cloud-cloud_quotas": {
      "component": "google-cloud-cloud_quotas",
      "version_file": "lib/google/cloud/cloud_quotas/version.rb"
    },
    "google-cloud-cloud_quotas-v1": {
      "component": "google-cloud-cloud_quotas-v1",
      "version_file": "lib/google/cloud/cloud_quotas/v1/version.rb"
    },
    "google-cloud-cloud_quotas-v1beta": {
      "component": "google-cloud-cloud_quotas-v1beta",
      "version_file": "lib/google/cloud/cloud_quotas/v1beta/version.rb"
    },
    "google-cloud-commerce-consumer-procurement": {
      "component": "google-cloud-commerce-consumer-procurement",
      "version_file": "lib/google/cloud/commerce/consumer/procurement/version.rb"
    },
    "google-cloud-commerce-consumer-procurement-v1": {
      "component": "google-cloud-commerce-consumer-procurement-v1",
      "version_file": "lib/google/cloud/commerce/consumer/procurement/v1/version.rb"
    },
    "google-cloud-compute": {
      "component": "google-cloud-compute",
      "version_file": "lib/google/cloud/compute/version.rb"
    },
    "google-cloud-compute-v1": {
      "component": "google-cloud-compute-v1",
      "version_file": "lib/google/cloud/compute/v1/version.rb"
    },
    "google-cloud-confidential_computing": {
      "component": "google-cloud-confidential_computing",
      "version_file": "lib/google/cloud/confidential_computing/version.rb"
    },
    "google-cloud-confidential_computing-v1": {
      "component": "google-cloud-confidential_computing-v1",
      "version_file": "lib/google/cloud/confidential_computing/v1/version.rb"
    },
    "google-cloud-config_service": {
      "component": "google-cloud-config_service",
      "version_file": "lib/google/cloud/config_service/version.rb"
    },
    "google-cloud-config_service-v1": {
      "component": "google-cloud-config_service-v1",
      "version_file": "lib/google/cloud/config_service/v1/version.rb"
    },
    "google-cloud-connectors": {
      "component": "google-cloud-connectors",
      "version_file": "lib/google/cloud/connectors/version.rb"
    },
    "google-cloud-connectors-v1": {
      "component": "google-cloud-connectors-v1",
      "version_file": "lib/google/cloud/connectors/v1/version.rb"
    },
    "google-cloud-contact_center_insights": {
      "component": "google-cloud-contact_center_insights",
      "version_file": "lib/google/cloud/contact_center_insights/version.rb"
    },
    "google-cloud-contact_center_insights-v1": {
      "component": "google-cloud-contact_center_insights-v1",
      "version_file": "lib/google/cloud/contact_center_insights/v1/version.rb"
    },
    "google-cloud-container": {
      "component": "google-cloud-container",
      "version_file": "lib/google/cloud/container/version.rb"
    },
    "google-cloud-container-v1": {
      "component": "google-cloud-container-v1",
      "version_file": "lib/google/cloud/container/v1/version.rb"
    },
    "google-cloud-container-v1beta1": {
      "component": "google-cloud-container-v1beta1",
      "version_file": "lib/google/cloud/container/v1beta1/version.rb"
    },
    "google-cloud-container_analysis": {
      "component": "google-cloud-container_analysis",
      "version_file": "lib/google/cloud/container_analysis/version.rb"
    },
    "google-cloud-container_analysis-v1": {
      "component": "google-cloud-container_analysis-v1",
      "version_file": "lib/google/cloud/container_analysis/v1/version.rb"
    },
    "google-cloud-core": {
      "component": "google-cloud-core",
      "version_file": "lib/google/cloud/core/version.rb"
    },
    "google-cloud-data_catalog": {
      "component": "google-cloud-data_catalog",
      "version_file": "lib/google/cloud/data_catalog/version.rb"
    },
    "google-cloud-data_catalog-lineage": {
      "component": "google-cloud-data_catalog-lineage",
      "version_file": "lib/google/cloud/data_catalog/lineage/version.rb"
    },
    "google-cloud-data_catalog-lineage-v1": {
      "component": "google-cloud-data_catalog-lineage-v1",
      "version_file": "lib/google/cloud/data_catalog/lineage/v1/version.rb"
    },
    "google-cloud-data_catalog-v1": {
      "component": "google-cloud-data_catalog-v1",
      "version_file": "lib/google/cloud/data_catalog/v1/version.rb"
    },
    "google-cloud-data_catalog-v1beta1": {
      "component": "google-cloud-data_catalog-v1beta1",
      "version_file": "lib/google/cloud/data_catalog/v1beta1/version.rb"
    },
    "google-cloud-data_fusion": {
      "component": "google-cloud-data_fusion",
      "version_file": "lib/google/cloud/data_fusion/version.rb"
    },
    "google-cloud-data_fusion-v1": {
      "component": "google-cloud-data_fusion-v1",
      "version_file": "lib/google/cloud/data_fusion/v1/version.rb"
    },
    "google-cloud-data_labeling": {
      "component": "google-cloud-data_labeling",
      "version_file": "lib/google/cloud/data_labeling/version.rb"
    },
    "google-cloud-data_labeling-v1beta1": {
      "component": "google-cloud-data_labeling-v1beta1",
      "version_file": "lib/google/cloud/data_labeling/v1beta1/version.rb"
    },
    "google-cloud-dataflow": {
      "component": "google-cloud-dataflow",
      "version_file": "lib/google/cloud/dataflow/version.rb"
    },
    "google-cloud-dataflow-v1beta3": {
      "component": "google-cloud-dataflow-v1beta3",
      "version_file": "lib/google/cloud/dataflow/v1beta3/version.rb"
    },
    "google-cloud-dataform": {
      "component": "google-cloud-dataform",
      "version_file": "lib/google/cloud/dataform/version.rb"
    },
    "google-cloud-dataform-v1beta1": {
      "component": "google-cloud-dataform-v1beta1",
      "version_file": "lib/google/cloud/dataform/v1beta1/version.rb"
    },
    "google-cloud-dataplex": {
      "component": "google-cloud-dataplex",
      "version_file": "lib/google/cloud/dataplex/version.rb"
    },
    "google-cloud-dataplex-v1": {
      "component": "google-cloud-dataplex-v1",
      "version_file": "lib/google/cloud/dataplex/v1/version.rb"
    },
    "google-cloud-dataproc": {
      "component": "google-cloud-dataproc",
      "version_file": "lib/google/cloud/dataproc/version.rb"
    },
    "google-cloud-dataproc-v1": {
      "component": "google-cloud-dataproc-v1",
      "version_file": "lib/google/cloud/dataproc/v1/version.rb"
    },
    "google-cloud-dataqna": {
      "component": "google-cloud-dataqna",
      "version_file": "lib/google/cloud/dataqna/version.rb"
    },
    "google-cloud-dataqna-v1alpha": {
      "component": "google-cloud-dataqna-v1alpha",
      "version_file": "lib/google/cloud/dataqna/v1alpha/version.rb"
    },
    "google-cloud-datastore": {
      "component": "google-cloud-datastore",
      "version_file": "lib/google/cloud/datastore/version.rb"
    },
    "google-cloud-datastore-admin": {
      "component": "google-cloud-datastore-admin",
      "version_file": "lib/google/cloud/datastore/admin/version.rb"
    },
    "google-cloud-datastore-admin-v1": {
      "component": "google-cloud-datastore-admin-v1",
      "version_file": "lib/google/cloud/datastore/admin/v1/version.rb"
    },
    "google-cloud-datastore-v1": {
      "component": "google-cloud-datastore-v1",
      "version_file": "lib/google/cloud/datastore/v1/version.rb"
    },
    "google-cloud-datastream": {
      "component": "google-cloud-datastream",
      "version_file": "lib/google/cloud/datastream/version.rb"
    },
    "google-cloud-datastream-v1": {
      "component": "google-cloud-datastream-v1",
      "version_file": "lib/google/cloud/datastream/v1/version.rb"
    },
    "google-cloud-datastream-v1alpha1": {
      "component": "google-cloud-datastream-v1alpha1",
      "version_file": "lib/google/cloud/datastream/v1alpha1/version.rb"
    },
    "google-cloud-deploy": {
      "component": "google-cloud-deploy",
      "version_file": "lib/google/cloud/deploy/version.rb"
    },
    "google-cloud-deploy-v1": {
      "component": "google-cloud-deploy-v1",
      "version_file": "lib/google/cloud/deploy/v1/version.rb"
    },
    "google-cloud-developer_connect": {
      "component": "google-cloud-developer_connect",
      "version_file": "lib/google/cloud/developer_connect/version.rb"
    },
    "google-cloud-developer_connect-v1": {
      "component": "google-cloud-developer_connect-v1",
      "version_file": "lib/google/cloud/developer_connect/v1/version.rb"
    },
    "google-cloud-dialogflow": {
      "component": "google-cloud-dialogflow",
      "version_file": "lib/google/cloud/dialogflow/version.rb"
    },
    "google-cloud-dialogflow-cx": {
      "component": "google-cloud-dialogflow-cx",
      "version_file": "lib/google/cloud/dialogflow/cx/version.rb"
    },
    "google-cloud-dialogflow-cx-v3": {
      "component": "google-cloud-dialogflow-cx-v3",
      "version_file": "lib/google/cloud/dialogflow/cx/v3/version.rb"
    },
    "google-cloud-dialogflow-v2": {
      "component": "google-cloud-dialogflow-v2",
      "version_file": "lib/google/cloud/dialogflow/v2/version.rb"
    },
    "google-cloud-discovery_engine": {
      "component": "google-cloud-discovery_engine",
      "version_file": "lib/google/cloud/discovery_engine/version.rb"
    },
    "google-cloud-discovery_engine-v1": {
      "component": "google-cloud-discovery_engine-v1",
      "version_file": "lib/google/cloud/discovery_engine/v1/version.rb"
    },
    "google-cloud-discovery_engine-v1beta": {
      "component": "google-cloud-discovery_engine-v1beta",
      "version_file": "lib/google/cloud/discovery_engine/v1beta/version.rb"
    },
    "google-cloud-dlp": {
      "component": "google-cloud-dlp",
      "version_file": "lib/google/cloud/dlp/version.rb"
    },
    "google-cloud-dlp-v2": {
      "component": "google-cloud-dlp-v2",
      "version_file": "lib/google/cloud/dlp/v2/version.rb"
    },
    "google-cloud-dns": {
      "component": "google-cloud-dns",
      "version_file": "lib/google/cloud/dns/version.rb"
    },
    "google-cloud-document_ai": {
      "component": "google-cloud-document_ai",
      "version_file": "lib/google/cloud/document_ai/version.rb"
    },
    "google-cloud-document_ai-v1": {
      "component": "google-cloud-document_ai-v1",
      "version_file": "lib/google/cloud/document_ai/v1/version.rb"
    },
    "google-cloud-document_ai-v1beta3": {
      "component": "google-cloud-document_ai-v1beta3",
      "version_file": "lib/google/cloud/document_ai/v1beta3/version.rb"
    },
    "google-cloud-domains": {
      "component": "google-cloud-domains",
      "version_file": "lib/google/cloud/domains/version.rb"
    },
    "google-cloud-domains-v1": {
      "component": "google-cloud-domains-v1",
      "version_file": "lib/google/cloud/domains/v1/version.rb"
    },
    "google-cloud-domains-v1beta1": {
      "component": "google-cloud-domains-v1beta1",
      "version_file": "lib/google/cloud/domains/v1beta1/version.rb"
    },
    "google-cloud-edge_container": {
      "component": "google-cloud-edge_container",
      "version_file": "lib/google/cloud/edge_container/version.rb"
    },
    "google-cloud-edge_container-v1": {
      "component": "google-cloud-edge_container-v1",
      "version_file": "lib/google/cloud/edge_container/v1/version.rb"
    },
    "google-cloud-edge_network": {
      "component": "google-cloud-edge_network",
      "version_file": "lib/google/cloud/edge_network/version.rb"
    },
    "google-cloud-edge_network-v1": {
      "component": "google-cloud-edge_network-v1",
      "version_file": "lib/google/cloud/edge_network/v1/version.rb"
    },
    "google-cloud-error_reporting": {
      "component": "google-cloud-error_reporting",
      "version_file": "lib/google/cloud/error_reporting/version.rb"
    },
    "google-cloud-error_reporting-v1beta1": {
      "component": "google-cloud-error_reporting-v1beta1",
      "version_file": "lib/google/cloud/error_reporting/v1beta1/version.rb"
    },
    "google-cloud-errors": {
      "component": "google-cloud-errors",
      "version_file": "lib/google/cloud/errors/version.rb"
    },
    "google-cloud-essential_contacts": {
      "component": "google-cloud-essential_contacts",
      "version_file": "lib/google/cloud/essential_contacts/version.rb"
    },
    "google-cloud-essential_contacts-v1": {
      "component": "google-cloud-essential_contacts-v1",
      "version_file": "lib/google/cloud/essential_contacts/v1/version.rb"
    },
    "google-cloud-eventarc": {
      "component": "google-cloud-eventarc",
      "version_file": "lib/google/cloud/eventarc/version.rb"
    },
    "google-cloud-eventarc-publishing": {
      "component": "google-cloud-eventarc-publishing",
      "version_file": "lib/google/cloud/eventarc/publishing/version.rb"
    },
    "google-cloud-eventarc-publishing-v1": {
      "component": "google-cloud-eventarc-publishing-v1",
      "version_file": "lib/google/cloud/eventarc/publishing/v1/version.rb"
    },
    "google-cloud-eventarc-v1": {
      "component": "google-cloud-eventarc-v1",
      "version_file": "lib/google/cloud/eventarc/v1/version.rb"
    },
    "google-cloud-filestore": {
      "component": "google-cloud-filestore",
      "version_file": "lib/google/cloud/filestore/version.rb"
    },
    "google-cloud-filestore-v1": {
      "component": "google-cloud-filestore-v1",
      "version_file": "lib/google/cloud/filestore/v1/version.rb"
    },
    "google-cloud-firestore": {
      "component": "google-cloud-firestore",
      "version_file": "lib/google/cloud/firestore/version.rb"
    },
    "google-cloud-firestore-admin": {
      "component": "google-cloud-firestore-admin",
      "version_file": "lib/google/cloud/firestore/admin/version.rb"
    },
    "google-cloud-firestore-admin-v1": {
      "component": "google-cloud-firestore-admin-v1",
      "version_file": "lib/google/cloud/firestore/admin/v1/version.rb"
    },
    "google-cloud-firestore-v1": {
      "component": "google-cloud-firestore-v1",
      "version_file": "lib/google/cloud/firestore/v1/version.rb"
    },
    "google-cloud-functions": {
      "component": "google-cloud-functions",
      "version_file": "lib/google/cloud/functions/version.rb"
    },
    "google-cloud-functions-v1": {
      "component": "google-cloud-functions-v1",
      "version_file": "lib/google/cloud/functions/v1/version.rb"
    },
    "google-cloud-functions-v2": {
      "component": "google-cloud-functions-v2",
      "version_file": "lib/google/cloud/functions/v2/version.rb"
    },
    "google-cloud-gdc_hardware_management": {
      "component": "google-cloud-gdc_hardware_management",
      "version_file": "lib/google/cloud/gdc_hardware_management/version.rb"
    },
    "google-cloud-gdc_hardware_management-v1alpha": {
      "component": "google-cloud-gdc_hardware_management-v1alpha",
      "version_file": "lib/google/cloud/gdc_hardware_management/v1alpha/version.rb"
    },
    "google-cloud-gke_backup": {
      "component": "google-cloud-gke_backup",
      "version_file": "lib/google/cloud/gke_backup/version.rb"
    },
    "google-cloud-gke_backup-v1": {
      "component": "google-cloud-gke_backup-v1",
      "version_file": "lib/google/cloud/gke_backup/v1/version.rb"
    },
    "google-cloud-gke_connect-gateway": {
      "component": "google-cloud-gke_connect-gateway",
      "version_file": "lib/google/cloud/gke_connect/gateway/version.rb"
    },
    "google-cloud-gke_connect-gateway-v1": {
      "component": "google-cloud-gke_connect-gateway-v1",
      "version_file": "lib/google/cloud/gke_connect/gateway/v1/version.rb"
    },
    "google-cloud-gke_connect-gateway-v1beta1": {
      "component": "google-cloud-gke_connect-gateway-v1beta1",
      "version_file": "lib/google/cloud/gke_connect/gateway/v1beta1/version.rb"
    },
    "google-cloud-gke_hub": {
      "component": "google-cloud-gke_hub",
      "version_file": "lib/google/cloud/gke_hub/version.rb"
    },
    "google-cloud-gke_hub-v1": {
      "component": "google-cloud-gke_hub-v1",
      "version_file": "lib/google/cloud/gke_hub/v1/version.rb"
    },
    "google-cloud-gke_hub-v1beta1": {
      "component": "google-cloud-gke_hub-v1beta1",
      "version_file": "lib/google/cloud/gke_hub/v1beta1/version.rb"
    },
    "google-cloud-gke_multi_cloud": {
      "component": "google-cloud-gke_multi_cloud",
      "version_file": "lib/google/cloud/gke_multi_cloud/version.rb"
    },
    "google-cloud-gke_multi_cloud-v1": {
      "component": "google-cloud-gke_multi_cloud-v1",
      "version_file": "lib/google/cloud/gke_multi_cloud/v1/version.rb"
    },
    "google-cloud-gsuite_add_ons": {
      "component": "google-cloud-gsuite_add_ons",
      "version_file": "lib/google/cloud/gsuite_add_ons/version.rb"
    },
    "google-cloud-gsuite_add_ons-v1": {
      "component": "google-cloud-gsuite_add_ons-v1",
      "version_file": "lib/google/cloud/gsuite_add_ons/v1/version.rb"
    },
    "google-cloud-iap": {
      "component": "google-cloud-iap",
      "version_file": "lib/google/cloud/iap/version.rb"
    },
    "google-cloud-iap-v1": {
      "component": "google-cloud-iap-v1",
      "version_file": "lib/google/cloud/iap/v1/version.rb"
    },
    "google-cloud-ids": {
      "component": "google-cloud-ids",
      "version_file": "lib/google/cloud/ids/version.rb"
    },
    "google-cloud-ids-v1": {
      "component": "google-cloud-ids-v1",
      "version_file": "lib/google/cloud/ids/v1/version.rb"
    },
    "google-cloud-kms": {
      "component": "google-cloud-kms",
      "version_file": "lib/google/cloud/kms/version.rb"
    },
    "google-cloud-kms-inventory": {
      "component": "google-cloud-kms-inventory",
      "version_file": "lib/google/cloud/kms/inventory/version.rb"
    },
    "google-cloud-kms-inventory-v1": {
      "component": "google-cloud-kms-inventory-v1",
      "version_file": "lib/google/cloud/kms/inventory/v1/version.rb"
    },
    "google-cloud-kms-v1": {
      "component": "google-cloud-kms-v1",
      "version_file": "lib/google/cloud/kms/v1/version.rb"
    },
    "google-cloud-language": {
      "component": "google-cloud-language",
      "version_file": "lib/google/cloud/language/version.rb"
    },
    "google-cloud-language-v1": {
      "component": "google-cloud-language-v1",
      "version_file": "lib/google/cloud/language/v1/version.rb"
    },
    "google-cloud-language-v1beta2": {
      "component": "google-cloud-language-v1beta2",
      "version_file": "lib/google/cloud/language/v1beta2/version.rb"
    },
    "google-cloud-language-v2": {
      "component": "google-cloud-language-v2",
      "version_file": "lib/google/cloud/language/v2/version.rb"
    },
    "google-cloud-life_sciences": {
      "component": "google-cloud-life_sciences",
      "version_file": "lib/google/cloud/life_sciences/version.rb"
    },
    "google-cloud-life_sciences-v2beta": {
      "component": "google-cloud-life_sciences-v2beta",
      "version_file": "lib/google/cloud/life_sciences/v2beta/version.rb"
    },
    "google-cloud-location": {
      "component": "google-cloud-location",
      "version_file": "lib/google/cloud/location/version.rb"
    },
    "google-cloud-logging": {
      "component": "google-cloud-logging",
      "version_file": "lib/google/cloud/logging/version.rb"
    },
    "google-cloud-logging-v2": {
      "component": "google-cloud-logging-v2",
      "version_file": "lib/google/cloud/logging/v2/version.rb"
    },
    "google-cloud-managed_identities": {
      "component": "google-cloud-managed_identities",
      "version_file": "lib/google/cloud/managed_identities/version.rb"
    },
    "google-cloud-managed_identities-v1": {
      "component": "google-cloud-managed_identities-v1",
      "version_file": "lib/google/cloud/managed_identities/v1/version.rb"
    },
    "google-cloud-managed_kafka": {
      "component": "google-cloud-managed_kafka",
      "version_file": "lib/google/cloud/managed_kafka/version.rb"
    },
    "google-cloud-managed_kafka-v1": {
      "component": "google-cloud-managed_kafka-v1",
      "version_file": "lib/google/cloud/managed_kafka/v1/version.rb"
    },
    "google-cloud-media_translation": {
      "component": "google-cloud-media_translation",
      "version_file": "lib/google/cloud/media_translation/version.rb"
    },
    "google-cloud-media_translation-v1beta1": {
      "component": "google-cloud-media_translation-v1beta1",
      "version_file": "lib/google/cloud/media_translation/v1beta1/version.rb"
    },
    "google-cloud-memcache": {
      "component": "google-cloud-memcache",
      "version_file": "lib/google/cloud/memcache/version.rb"
    },
    "google-cloud-memcache-v1": {
      "component": "google-cloud-memcache-v1",
      "version_file": "lib/google/cloud/memcache/v1/version.rb"
    },
    "google-cloud-memcache-v1beta2": {
      "component": "google-cloud-memcache-v1beta2",
      "version_file": "lib/google/cloud/memcache/v1beta2/version.rb"
    },
    "google-cloud-memorystore": {
      "component": "google-cloud-memorystore",
      "version_file": "lib/google/cloud/memorystore/version.rb"
    },
    "google-cloud-memorystore-v1": {
      "component": "google-cloud-memorystore-v1",
      "version_file": "lib/google/cloud/memorystore/v1/version.rb"
    },
    "google-cloud-memorystore-v1beta": {
      "component": "google-cloud-memorystore-v1beta",
      "version_file": "lib/google/cloud/memorystore/v1beta/version.rb"
    },
    "google-cloud-metastore": {
      "component": "google-cloud-metastore",
      "version_file": "lib/google/cloud/metastore/version.rb"
    },
    "google-cloud-metastore-v1": {
      "component": "google-cloud-metastore-v1",
      "version_file": "lib/google/cloud/metastore/v1/version.rb"
    },
    "google-cloud-metastore-v1beta": {
      "component": "google-cloud-metastore-v1beta",
      "version_file": "lib/google/cloud/metastore/v1beta/version.rb"
    },
    "google-cloud-migration_center": {
      "component": "google-cloud-migration_center",
      "version_file": "lib/google/cloud/migration_center/version.rb"
    },
    "google-cloud-migration_center-v1": {
      "component": "google-cloud-migration_center-v1",
      "version_file": "lib/google/cloud/migration_center/v1/version.rb"
    },
    "google-cloud-monitoring": {
      "component": "google-cloud-monitoring",
      "version_file": "lib/google/cloud/monitoring/version.rb"
    },
    "google-cloud-monitoring-dashboard-v1": {
      "component": "google-cloud-monitoring-dashboard-v1",
      "version_file": "lib/google/cloud/monitoring/dashboard/v1/version.rb"
    },
    "google-cloud-monitoring-metrics_scope-v1": {
      "component": "google-cloud-monitoring-metrics_scope-v1",
      "version_file": "lib/google/cloud/monitoring/metrics_scope/v1/version.rb"
    },
    "google-cloud-monitoring-v3": {
      "component": "google-cloud-monitoring-v3",
      "version_file": "lib/google/cloud/monitoring/v3/version.rb"
    },
    "google-cloud-netapp": {
      "component": "google-cloud-netapp",
      "version_file": "lib/google/cloud/netapp/version.rb"
    },
    "google-cloud-netapp-v1": {
      "component": "google-cloud-netapp-v1",
      "version_file": "lib/google/cloud/netapp/v1/version.rb"
    },
    "google-cloud-network_connectivity": {
      "component": "google-cloud-network_connectivity",
      "version_file": "lib/google/cloud/network_connectivity/version.rb"
    },
    "google-cloud-network_connectivity-v1": {
      "component": "google-cloud-network_connectivity-v1",
      "version_file": "lib/google/cloud/network_connectivity/v1/version.rb"
    },
    "google-cloud-network_connectivity-v1alpha1": {
      "component": "google-cloud-network_connectivity-v1alpha1",
      "version_file": "lib/google/cloud/network_connectivity/v1alpha1/version.rb"
    },
    "google-cloud-network_management": {
      "component": "google-cloud-network_management",
      "version_file": "lib/google/cloud/network_management/version.rb"
    },
    "google-cloud-network_management-v1": {
      "component": "google-cloud-network_management-v1",
      "version_file": "lib/google/cloud/network_management/v1/version.rb"
    },
    "google-cloud-network_security": {
      "component": "google-cloud-network_security",
      "version_file": "lib/google/cloud/network_security/version.rb"
    },
    "google-cloud-network_security-v1beta1": {
      "component": "google-cloud-network_security-v1beta1",
      "version_file": "lib/google/cloud/network_security/v1beta1/version.rb"
    },
    "google-cloud-network_services": {
      "component": "google-cloud-network_services",
      "version_file": "lib/google/cloud/network_services/version.rb"
    },
    "google-cloud-network_services-v1": {
      "component": "google-cloud-network_services-v1",
      "version_file": "lib/google/cloud/network_services/v1/version.rb"
    },
    "google-cloud-notebooks": {
      "component": "google-cloud-notebooks",
      "version_file": "lib/google/cloud/notebooks/version.rb"
    },
    "google-cloud-notebooks-v1": {
      "component": "google-cloud-notebooks-v1",
      "version_file": "lib/google/cloud/notebooks/v1/version.rb"
    },
    "google-cloud-notebooks-v1beta1": {
      "component": "google-cloud-notebooks-v1beta1",
      "version_file": "lib/google/cloud/notebooks/v1beta1/version.rb"
    },
    "google-cloud-notebooks-v2": {
      "component": "google-cloud-notebooks-v2",
      "version_file": "lib/google/cloud/notebooks/v2/version.rb"
    },
    "google-cloud-optimization": {
      "component": "google-cloud-optimization",
      "version_file": "lib/google/cloud/optimization/version.rb"
    },
    "google-cloud-optimization-v1": {
      "component": "google-cloud-optimization-v1",
      "version_file": "lib/google/cloud/optimization/v1/version.rb"
    },
    "google-cloud-oracle_database": {
      "component": "google-cloud-oracle_database",
      "version_file": "lib/google/cloud/oracle_database/version.rb"
    },
    "google-cloud-oracle_database-v1": {
      "component": "google-cloud-oracle_database-v1",
      "version_file": "lib/google/cloud/oracle_database/v1/version.rb"
    },
    "google-cloud-orchestration-airflow-service": {
      "component": "google-cloud-orchestration-airflow-service",
      "version_file": "lib/google/cloud/orchestration/airflow/service/version.rb"
    },
    "google-cloud-orchestration-airflow-service-v1": {
      "component": "google-cloud-orchestration-airflow-service-v1",
      "version_file": "lib/google/cloud/orchestration/airflow/service/v1/version.rb"
    },
    "google-cloud-org_policy": {
      "component": "google-cloud-org_policy",
      "version_file": "lib/google/cloud/org_policy/version.rb"
    },
    "google-cloud-org_policy-v2": {
      "component": "google-cloud-org_policy-v2",
      "version_file": "lib/google/cloud/org_policy/v2/version.rb"
    },
    "google-cloud-os_config": {
      "component": "google-cloud-os_config",
      "version_file": "lib/google/cloud/os_config/version.rb"
    },
    "google-cloud-os_config-v1": {
      "component": "google-cloud-os_config-v1",
      "version_file": "lib/google/cloud/os_config/v1/version.rb"
    },
    "google-cloud-os_config-v1alpha": {
      "component": "google-cloud-os_config-v1alpha",
      "version_file": "lib/google/cloud/os_config/v1alpha/version.rb"
    },
    "google-cloud-os_login": {
      "component": "google-cloud-os_login",
      "version_file": "lib/google/cloud/os_login/version.rb"
    },
    "google-cloud-os_login-v1": {
      "component": "google-cloud-os_login-v1",
      "version_file": "lib/google/cloud/os_login/v1/version.rb"
    },
    "google-cloud-os_login-v1beta": {
      "component": "google-cloud-os_login-v1beta",
      "version_file": "lib/google/cloud/os_login/v1beta/version.rb"
    },
    "google-cloud-parallelstore": {
      "component": "google-cloud-parallelstore",
      "version_file": "lib/google/cloud/parallelstore/version.rb"
    },
    "google-cloud-parallelstore-v1": {
      "component": "google-cloud-parallelstore-v1",
      "version_file": "lib/google/cloud/parallelstore/v1/version.rb"
    },
    "google-cloud-parallelstore-v1beta": {
      "component": "google-cloud-parallelstore-v1beta",
      "version_file": "lib/google/cloud/parallelstore/v1beta/version.rb"
    },
    "google-cloud-parameter_manager": {
      "component": "google-cloud-parameter_manager",
      "version_file": "lib/google/cloud/parameter_manager/version.rb"
    },
    "google-cloud-parameter_manager-v1": {
      "component": "google-cloud-parameter_manager-v1",
      "version_file": "lib/google/cloud/parameter_manager/v1/version.rb"
    },
    "google-cloud-phishing_protection": {
      "component": "google-cloud-phishing_protection",
      "version_file": "lib/google/cloud/phishing_protection/version.rb"
    },
    "google-cloud-phishing_protection-v1beta1": {
      "component": "google-cloud-phishing_protection-v1beta1",
      "version_file": "lib/google/cloud/phishing_protection/v1beta1/version.rb"
    },
    "google-cloud-policy_simulator": {
      "component": "google-cloud-policy_simulator",
      "version_file": "lib/google/cloud/policy_simulator/version.rb"
    },
    "google-cloud-policy_simulator-v1": {
      "component": "google-cloud-policy_simulator-v1",
      "version_file": "lib/google/cloud/policy_simulator/v1/version.rb"
    },
    "google-cloud-policy_troubleshooter": {
      "component": "google-cloud-policy_troubleshooter",
      "version_file": "lib/google/cloud/policy_troubleshooter/version.rb"
    },
    "google-cloud-policy_troubleshooter-iam-v3": {
      "component": "google-cloud-policy_troubleshooter-iam-v3",
      "version_file": "lib/google/cloud/policy_troubleshooter/iam/v3/version.rb"
    },
    "google-cloud-policy_troubleshooter-v1": {
      "component": "google-cloud-policy_troubleshooter-v1",
      "version_file": "lib/google/cloud/policy_troubleshooter/v1/version.rb"
    },
    "google-cloud-private_catalog": {
      "component": "google-cloud-private_catalog",
      "version_file": "lib/google/cloud/private_catalog/version.rb"
    },
    "google-cloud-private_catalog-v1beta1": {
      "component": "google-cloud-private_catalog-v1beta1",
      "version_file": "lib/google/cloud/private_catalog/v1beta1/version.rb"
    },
    "google-cloud-privileged_access_manager": {
      "component": "google-cloud-privileged_access_manager",
      "version_file": "lib/google/cloud/privileged_access_manager/version.rb"
    },
    "google-cloud-privileged_access_manager-v1": {
      "component": "google-cloud-privileged_access_manager-v1",
      "version_file": "lib/google/cloud/privileged_access_manager/v1/version.rb"
    },
    "google-cloud-profiler": {
      "component": "google-cloud-profiler",
      "version_file": "lib/google/cloud/profiler/version.rb"
    },
    "google-cloud-profiler-v2": {
      "component": "google-cloud-profiler-v2",
      "version_file": "lib/google/cloud/profiler/v2/version.rb"
    },
    "google-cloud-pubsub": {
      "component": "google-cloud-pubsub",
      "version_file": "lib/google/cloud/pubsub/version.rb"
    },
    "google-cloud-pubsub-v1": {
      "component": "google-cloud-pubsub-v1",
      "version_file": "lib/google/cloud/pubsub/v1/version.rb"
    },
    "google-cloud-rapid_migration_assessment": {
      "component": "google-cloud-rapid_migration_assessment",
      "version_file": "lib/google/cloud/rapid_migration_assessment/version.rb"
    },
    "google-cloud-rapid_migration_assessment-v1": {
      "component": "google-cloud-rapid_migration_assessment-v1",
      "version_file": "lib/google/cloud/rapid_migration_assessment/v1/version.rb"
    },
    "google-cloud-recaptcha_enterprise": {
      "component": "google-cloud-recaptcha_enterprise",
      "version_file": "lib/google/cloud/recaptcha_enterprise/version.rb"
    },
    "google-cloud-recaptcha_enterprise-v1": {
      "component": "google-cloud-recaptcha_enterprise-v1",
      "version_file": "lib/google/cloud/recaptcha_enterprise/v1/version.rb"
    },
    "google-cloud-recaptcha_enterprise-v1beta1": {
      "component": "google-cloud-recaptcha_enterprise-v1beta1",
      "version_file": "lib/google/cloud/recaptcha_enterprise/v1beta1/version.rb"
    },
    "google-cloud-recommendation_engine": {
      "component": "google-cloud-recommendation_engine",
      "version_file": "lib/google/cloud/recommendation_engine/version.rb"
    },
    "google-cloud-recommendation_engine-v1beta1": {
      "component": "google-cloud-recommendation_engine-v1beta1",
      "version_file": "lib/google/cloud/recommendation_engine/v1beta1/version.rb"
    },
    "google-cloud-recommender": {
      "component": "google-cloud-recommender",
      "version_file": "lib/google/cloud/recommender/version.rb"
    },
    "google-cloud-recommender-v1": {
      "component": "google-cloud-recommender-v1",
      "version_file": "lib/google/cloud/recommender/v1/version.rb"
    },
    "google-cloud-redis": {
      "component": "google-cloud-redis",
      "version_file": "lib/google/cloud/redis/version.rb"
    },
    "google-cloud-redis-cluster": {
      "component": "google-cloud-redis-cluster",
      "version_file": "lib/google/cloud/redis/cluster/version.rb"
    },
    "google-cloud-redis-cluster-v1": {
      "component": "google-cloud-redis-cluster-v1",
      "version_file": "lib/google/cloud/redis/cluster/v1/version.rb"
    },
    "google-cloud-redis-cluster-v1beta1": {
      "component": "google-cloud-redis-cluster-v1beta1",
      "version_file": "lib/google/cloud/redis/cluster/v1beta1/version.rb"
    },
    "google-cloud-redis-v1": {
      "component": "google-cloud-redis-v1",
      "version_file": "lib/google/cloud/redis/v1/version.rb"
    },
    "google-cloud-redis-v1beta1": {
      "component": "google-cloud-redis-v1beta1",
      "version_file": "lib/google/cloud/redis/v1beta1/version.rb"
    },
    "google-cloud-resource_manager": {
      "component": "google-cloud-resource_manager",
      "version_file": "lib/google/cloud/resource_manager/version.rb"
    },
    "google-cloud-resource_manager-v3": {
      "component": "google-cloud-resource_manager-v3",
      "version_file": "lib/google/cloud/resource_manager/v3/version.rb"
    },
<<<<<<< HEAD
    "google-cloud-resource_settings-v1": {
      "component": "google-cloud-resource_settings-v1",
      "version_file": "lib/google/cloud/resource_settings/v1/version.rb"
=======
    "google-cloud-resource_settings": {
      "component": "google-cloud-resource_settings",
      "version_file": "lib/google/cloud/resource_settings/version.rb"
>>>>>>> f2923e52
    },
    "google-cloud-retail": {
      "component": "google-cloud-retail",
      "version_file": "lib/google/cloud/retail/version.rb"
    },
    "google-cloud-retail-v2": {
      "component": "google-cloud-retail-v2",
      "version_file": "lib/google/cloud/retail/v2/version.rb"
    },
    "google-cloud-run-client": {
      "component": "google-cloud-run-client",
      "version_file": "lib/google/cloud/run/client/version.rb"
    },
    "google-cloud-run-v2": {
      "component": "google-cloud-run-v2",
      "version_file": "lib/google/cloud/run/v2/version.rb"
    },
    "google-cloud-scheduler": {
      "component": "google-cloud-scheduler",
      "version_file": "lib/google/cloud/scheduler/version.rb"
    },
    "google-cloud-scheduler-v1": {
      "component": "google-cloud-scheduler-v1",
      "version_file": "lib/google/cloud/scheduler/v1/version.rb"
    },
    "google-cloud-scheduler-v1beta1": {
      "component": "google-cloud-scheduler-v1beta1",
      "version_file": "lib/google/cloud/scheduler/v1beta1/version.rb"
    },
    "google-cloud-secret_manager": {
      "component": "google-cloud-secret_manager",
      "version_file": "lib/google/cloud/secret_manager/version.rb"
    },
    "google-cloud-secret_manager-v1": {
      "component": "google-cloud-secret_manager-v1",
      "version_file": "lib/google/cloud/secret_manager/v1/version.rb"
    },
    "google-cloud-secret_manager-v1beta1": {
      "component": "google-cloud-secret_manager-v1beta1",
      "version_file": "lib/google/cloud/secret_manager/v1beta1/version.rb"
    },
    "google-cloud-secret_manager-v1beta2": {
      "component": "google-cloud-secret_manager-v1beta2",
      "version_file": "lib/google/cloud/secret_manager/v1beta2/version.rb"
    },
    "google-cloud-secure_source_manager": {
      "component": "google-cloud-secure_source_manager",
      "version_file": "lib/google/cloud/secure_source_manager/version.rb"
    },
    "google-cloud-secure_source_manager-v1": {
      "component": "google-cloud-secure_source_manager-v1",
      "version_file": "lib/google/cloud/secure_source_manager/v1/version.rb"
    },
    "google-cloud-security-private_ca": {
      "component": "google-cloud-security-private_ca",
      "version_file": "lib/google/cloud/security/private_ca/version.rb"
    },
    "google-cloud-security-private_ca-v1": {
      "component": "google-cloud-security-private_ca-v1",
      "version_file": "lib/google/cloud/security/private_ca/v1/version.rb"
    },
    "google-cloud-security-private_ca-v1beta1": {
      "component": "google-cloud-security-private_ca-v1beta1",
      "version_file": "lib/google/cloud/security/private_ca/v1beta1/version.rb"
    },
    "google-cloud-security-public_ca": {
      "component": "google-cloud-security-public_ca",
      "version_file": "lib/google/cloud/security/public_ca/version.rb"
    },
    "google-cloud-security-public_ca-v1": {
      "component": "google-cloud-security-public_ca-v1",
      "version_file": "lib/google/cloud/security/public_ca/v1/version.rb"
    },
    "google-cloud-security-public_ca-v1beta1": {
      "component": "google-cloud-security-public_ca-v1beta1",
      "version_file": "lib/google/cloud/security/public_ca/v1beta1/version.rb"
    },
    "google-cloud-security_center": {
      "component": "google-cloud-security_center",
      "version_file": "lib/google/cloud/security_center/version.rb"
    },
    "google-cloud-security_center-v1": {
      "component": "google-cloud-security_center-v1",
      "version_file": "lib/google/cloud/security_center/v1/version.rb"
    },
    "google-cloud-security_center-v1p1beta1": {
      "component": "google-cloud-security_center-v1p1beta1",
      "version_file": "lib/google/cloud/security_center/v1p1beta1/version.rb"
    },
    "google-cloud-security_center-v2": {
      "component": "google-cloud-security_center-v2",
      "version_file": "lib/google/cloud/security_center/v2/version.rb"
    },
    "google-cloud-security_center_management": {
      "component": "google-cloud-security_center_management",
      "version_file": "lib/google/cloud/security_center_management/version.rb"
    },
    "google-cloud-security_center_management-v1": {
      "component": "google-cloud-security_center_management-v1",
      "version_file": "lib/google/cloud/security_center_management/v1/version.rb"
    },
    "google-cloud-service_control": {
      "component": "google-cloud-service_control",
      "version_file": "lib/google/cloud/service_control/version.rb"
    },
    "google-cloud-service_control-v1": {
      "component": "google-cloud-service_control-v1",
      "version_file": "lib/google/cloud/service_control/v1/version.rb"
    },
    "google-cloud-service_directory": {
      "component": "google-cloud-service_directory",
      "version_file": "lib/google/cloud/service_directory/version.rb"
    },
    "google-cloud-service_directory-v1": {
      "component": "google-cloud-service_directory-v1",
      "version_file": "lib/google/cloud/service_directory/v1/version.rb"
    },
    "google-cloud-service_directory-v1beta1": {
      "component": "google-cloud-service_directory-v1beta1",
      "version_file": "lib/google/cloud/service_directory/v1beta1/version.rb"
    },
    "google-cloud-service_health": {
      "component": "google-cloud-service_health",
      "version_file": "lib/google/cloud/service_health/version.rb"
    },
    "google-cloud-service_health-v1": {
      "component": "google-cloud-service_health-v1",
      "version_file": "lib/google/cloud/service_health/v1/version.rb"
    },
    "google-cloud-service_management": {
      "component": "google-cloud-service_management",
      "version_file": "lib/google/cloud/service_management/version.rb"
    },
    "google-cloud-service_management-v1": {
      "component": "google-cloud-service_management-v1",
      "version_file": "lib/google/cloud/service_management/v1/version.rb"
    },
    "google-cloud-service_usage": {
      "component": "google-cloud-service_usage",
      "version_file": "lib/google/cloud/service_usage/version.rb"
    },
    "google-cloud-service_usage-v1": {
      "component": "google-cloud-service_usage-v1",
      "version_file": "lib/google/cloud/service_usage/v1/version.rb"
    },
    "google-cloud-shell": {
      "component": "google-cloud-shell",
      "version_file": "lib/google/cloud/shell/version.rb"
    },
    "google-cloud-shell-v1": {
      "component": "google-cloud-shell-v1",
      "version_file": "lib/google/cloud/shell/v1/version.rb"
    },
    "google-cloud-spanner-admin-database-v1": {
      "component": "google-cloud-spanner-admin-database-v1",
      "version_file": "lib/google/cloud/spanner/admin/database/v1/version.rb"
    },
    "google-cloud-spanner-admin-instance-v1": {
      "component": "google-cloud-spanner-admin-instance-v1",
      "version_file": "lib/google/cloud/spanner/admin/instance/v1/version.rb"
    },
    "google-cloud-spanner-v1": {
      "component": "google-cloud-spanner-v1",
      "version_file": "lib/google/cloud/spanner/v1/version.rb"
    },
    "google-cloud-speech": {
      "component": "google-cloud-speech",
      "version_file": "lib/google/cloud/speech/version.rb"
    },
    "google-cloud-speech-v1": {
      "component": "google-cloud-speech-v1",
      "version_file": "lib/google/cloud/speech/v1/version.rb"
    },
    "google-cloud-speech-v1p1beta1": {
      "component": "google-cloud-speech-v1p1beta1",
      "version_file": "lib/google/cloud/speech/v1p1beta1/version.rb"
    },
    "google-cloud-speech-v2": {
      "component": "google-cloud-speech-v2",
      "version_file": "lib/google/cloud/speech/v2/version.rb"
    },
    "google-cloud-storage": {
      "component": "google-cloud-storage",
      "version_file": "lib/google/cloud/storage/version.rb"
    },
    "google-cloud-storage-control": {
      "component": "google-cloud-storage-control",
      "version_file": "lib/google/cloud/storage/control/version.rb"
    },
    "google-cloud-storage-control-v2": {
      "component": "google-cloud-storage-control-v2",
      "version_file": "lib/google/cloud/storage/control/v2/version.rb"
    },
    "google-cloud-storage_insights": {
      "component": "google-cloud-storage_insights",
      "version_file": "lib/google/cloud/storage_insights/version.rb"
    },
    "google-cloud-storage_insights-v1": {
      "component": "google-cloud-storage_insights-v1",
      "version_file": "lib/google/cloud/storage_insights/v1/version.rb"
    },
    "google-cloud-storage_transfer": {
      "component": "google-cloud-storage_transfer",
      "version_file": "lib/google/cloud/storage_transfer/version.rb"
    },
    "google-cloud-storage_transfer-v1": {
      "component": "google-cloud-storage_transfer-v1",
      "version_file": "lib/google/cloud/storage_transfer/v1/version.rb"
    },
    "google-cloud-support": {
      "component": "google-cloud-support",
      "version_file": "lib/google/cloud/support/version.rb"
    },
    "google-cloud-support-v2": {
      "component": "google-cloud-support-v2",
      "version_file": "lib/google/cloud/support/v2/version.rb"
    },
    "google-cloud-talent": {
      "component": "google-cloud-talent",
      "version_file": "lib/google/cloud/talent/version.rb"
    },
    "google-cloud-talent-v4": {
      "component": "google-cloud-talent-v4",
      "version_file": "lib/google/cloud/talent/v4/version.rb"
    },
    "google-cloud-talent-v4beta1": {
      "component": "google-cloud-talent-v4beta1",
      "version_file": "lib/google/cloud/talent/v4beta1/version.rb"
    },
    "google-cloud-tasks": {
      "component": "google-cloud-tasks",
      "version_file": "lib/google/cloud/tasks/version.rb"
    },
    "google-cloud-tasks-v2": {
      "component": "google-cloud-tasks-v2",
      "version_file": "lib/google/cloud/tasks/v2/version.rb"
    },
    "google-cloud-tasks-v2beta2": {
      "component": "google-cloud-tasks-v2beta2",
      "version_file": "lib/google/cloud/tasks/v2beta2/version.rb"
    },
    "google-cloud-tasks-v2beta3": {
      "component": "google-cloud-tasks-v2beta3",
      "version_file": "lib/google/cloud/tasks/v2beta3/version.rb"
    },
    "google-cloud-telco_automation": {
      "component": "google-cloud-telco_automation",
      "version_file": "lib/google/cloud/telco_automation/version.rb"
    },
    "google-cloud-telco_automation-v1": {
      "component": "google-cloud-telco_automation-v1",
      "version_file": "lib/google/cloud/telco_automation/v1/version.rb"
    },
    "google-cloud-text_to_speech": {
      "component": "google-cloud-text_to_speech",
      "version_file": "lib/google/cloud/text_to_speech/version.rb"
    },
    "google-cloud-text_to_speech-v1": {
      "component": "google-cloud-text_to_speech-v1",
      "version_file": "lib/google/cloud/text_to_speech/v1/version.rb"
    },
    "google-cloud-text_to_speech-v1beta1": {
      "component": "google-cloud-text_to_speech-v1beta1",
      "version_file": "lib/google/cloud/text_to_speech/v1beta1/version.rb"
    },
    "google-cloud-tpu": {
      "component": "google-cloud-tpu",
      "version_file": "lib/google/cloud/tpu/version.rb"
    },
    "google-cloud-tpu-v1": {
      "component": "google-cloud-tpu-v1",
      "version_file": "lib/google/cloud/tpu/v1/version.rb"
    },
    "google-cloud-trace": {
      "component": "google-cloud-trace",
      "version_file": "lib/google/cloud/trace/version.rb"
    },
    "google-cloud-trace-v1": {
      "component": "google-cloud-trace-v1",
      "version_file": "lib/google/cloud/trace/v1/version.rb"
    },
    "google-cloud-trace-v2": {
      "component": "google-cloud-trace-v2",
      "version_file": "lib/google/cloud/trace/v2/version.rb"
    },
    "google-cloud-translate": {
      "component": "google-cloud-translate",
      "version_file": "lib/google/cloud/translate/version.rb"
    },
    "google-cloud-translate-v2": {
      "component": "google-cloud-translate-v2",
      "version_file": "lib/google/cloud/translate/v2/version.rb"
    },
    "google-cloud-translate-v3": {
      "component": "google-cloud-translate-v3",
      "version_file": "lib/google/cloud/translate/v3/version.rb"
    },
    "google-cloud-video-live_stream": {
      "component": "google-cloud-video-live_stream",
      "version_file": "lib/google/cloud/video/live_stream/version.rb"
    },
    "google-cloud-video-live_stream-v1": {
      "component": "google-cloud-video-live_stream-v1",
      "version_file": "lib/google/cloud/video/live_stream/v1/version.rb"
    },
    "google-cloud-video-stitcher": {
      "component": "google-cloud-video-stitcher",
      "version_file": "lib/google/cloud/video/stitcher/version.rb"
    },
    "google-cloud-video-stitcher-v1": {
      "component": "google-cloud-video-stitcher-v1",
      "version_file": "lib/google/cloud/video/stitcher/v1/version.rb"
    },
    "google-cloud-video-transcoder": {
      "component": "google-cloud-video-transcoder",
      "version_file": "lib/google/cloud/video/transcoder/version.rb"
    },
    "google-cloud-video-transcoder-v1": {
      "component": "google-cloud-video-transcoder-v1",
      "version_file": "lib/google/cloud/video/transcoder/v1/version.rb"
    },
    "google-cloud-video_intelligence": {
      "component": "google-cloud-video_intelligence",
      "version_file": "lib/google/cloud/video_intelligence/version.rb"
    },
    "google-cloud-video_intelligence-v1": {
      "component": "google-cloud-video_intelligence-v1",
      "version_file": "lib/google/cloud/video_intelligence/v1/version.rb"
    },
    "google-cloud-video_intelligence-v1beta2": {
      "component": "google-cloud-video_intelligence-v1beta2",
      "version_file": "lib/google/cloud/video_intelligence/v1beta2/version.rb"
    },
    "google-cloud-video_intelligence-v1p1beta1": {
      "component": "google-cloud-video_intelligence-v1p1beta1",
      "version_file": "lib/google/cloud/video_intelligence/v1p1beta1/version.rb"
    },
    "google-cloud-video_intelligence-v1p2beta1": {
      "component": "google-cloud-video_intelligence-v1p2beta1",
      "version_file": "lib/google/cloud/video_intelligence/v1p2beta1/version.rb"
    },
    "google-cloud-video_intelligence-v1p3beta1": {
      "component": "google-cloud-video_intelligence-v1p3beta1",
      "version_file": "lib/google/cloud/video_intelligence/v1p3beta1/version.rb"
    },
    "google-cloud-vision": {
      "component": "google-cloud-vision",
      "version_file": "lib/google/cloud/vision/version.rb"
    },
    "google-cloud-vision-v1": {
      "component": "google-cloud-vision-v1",
      "version_file": "lib/google/cloud/vision/v1/version.rb"
    },
    "google-cloud-vision-v1p3beta1": {
      "component": "google-cloud-vision-v1p3beta1",
      "version_file": "lib/google/cloud/vision/v1p3beta1/version.rb"
    },
    "google-cloud-vision-v1p4beta1": {
      "component": "google-cloud-vision-v1p4beta1",
      "version_file": "lib/google/cloud/vision/v1p4beta1/version.rb"
    },
    "google-cloud-vision_ai": {
      "component": "google-cloud-vision_ai",
      "version_file": "lib/google/cloud/vision_ai/version.rb"
    },
    "google-cloud-vision_ai-v1": {
      "component": "google-cloud-vision_ai-v1",
      "version_file": "lib/google/cloud/vision_ai/v1/version.rb"
    },
    "google-cloud-vm_migration": {
      "component": "google-cloud-vm_migration",
      "version_file": "lib/google/cloud/vm_migration/version.rb"
    },
    "google-cloud-vm_migration-v1": {
      "component": "google-cloud-vm_migration-v1",
      "version_file": "lib/google/cloud/vm_migration/v1/version.rb"
    },
    "google-cloud-vmware_engine": {
      "component": "google-cloud-vmware_engine",
      "version_file": "lib/google/cloud/vmware_engine/version.rb"
    },
    "google-cloud-vmware_engine-v1": {
      "component": "google-cloud-vmware_engine-v1",
      "version_file": "lib/google/cloud/vmware_engine/v1/version.rb"
    },
    "google-cloud-vpc_access": {
      "component": "google-cloud-vpc_access",
      "version_file": "lib/google/cloud/vpc_access/version.rb"
    },
    "google-cloud-vpc_access-v1": {
      "component": "google-cloud-vpc_access-v1",
      "version_file": "lib/google/cloud/vpc_access/v1/version.rb"
    },
    "google-cloud-web_risk": {
      "component": "google-cloud-web_risk",
      "version_file": "lib/google/cloud/web_risk/version.rb"
    },
    "google-cloud-web_risk-v1": {
      "component": "google-cloud-web_risk-v1",
      "version_file": "lib/google/cloud/web_risk/v1/version.rb"
    },
    "google-cloud-web_risk-v1beta1": {
      "component": "google-cloud-web_risk-v1beta1",
      "version_file": "lib/google/cloud/web_risk/v1beta1/version.rb"
    },
    "google-cloud-web_security_scanner": {
      "component": "google-cloud-web_security_scanner",
      "version_file": "lib/google/cloud/web_security_scanner/version.rb"
    },
    "google-cloud-web_security_scanner-v1": {
      "component": "google-cloud-web_security_scanner-v1",
      "version_file": "lib/google/cloud/web_security_scanner/v1/version.rb"
    },
    "google-cloud-web_security_scanner-v1beta": {
      "component": "google-cloud-web_security_scanner-v1beta",
      "version_file": "lib/google/cloud/web_security_scanner/v1beta/version.rb"
    },
    "google-cloud-workflows": {
      "component": "google-cloud-workflows",
      "version_file": "lib/google/cloud/workflows/version.rb"
    },
    "google-cloud-workflows-executions-v1": {
      "component": "google-cloud-workflows-executions-v1",
      "version_file": "lib/google/cloud/workflows/executions/v1/version.rb"
    },
    "google-cloud-workflows-executions-v1beta": {
      "component": "google-cloud-workflows-executions-v1beta",
      "version_file": "lib/google/cloud/workflows/executions/v1beta/version.rb"
    },
    "google-cloud-workflows-v1": {
      "component": "google-cloud-workflows-v1",
      "version_file": "lib/google/cloud/workflows/v1/version.rb"
    },
    "google-cloud-workflows-v1beta": {
      "component": "google-cloud-workflows-v1beta",
      "version_file": "lib/google/cloud/workflows/v1beta/version.rb"
    },
    "google-cloud-workstations": {
      "component": "google-cloud-workstations",
      "version_file": "lib/google/cloud/workstations/version.rb"
    },
    "google-cloud-workstations-v1": {
      "component": "google-cloud-workstations-v1",
      "version_file": "lib/google/cloud/workstations/v1/version.rb"
    },
    "google-cloud-workstations-v1beta": {
      "component": "google-cloud-workstations-v1beta",
      "version_file": "lib/google/cloud/workstations/v1beta/version.rb"
    },
    "google-iam-client": {
      "component": "google-iam-client",
      "version_file": "lib/google/iam/client/version.rb"
    },
    "google-iam-credentials": {
      "component": "google-iam-credentials",
      "version_file": "lib/google/iam/credentials/version.rb"
    },
    "google-iam-credentials-v1": {
      "component": "google-iam-credentials-v1",
      "version_file": "lib/google/iam/credentials/v1/version.rb"
    },
    "google-iam-v1": {
      "component": "google-iam-v1",
      "version_file": "lib/google/iam/v1/version.rb"
    },
    "google-iam-v1beta": {
      "component": "google-iam-v1beta",
      "version_file": "lib/google/iam/v1beta/version.rb"
    },
    "google-iam-v2": {
      "component": "google-iam-v2",
      "version_file": "lib/google/iam/v2/version.rb"
    },
    "google-identity-access_context_manager": {
      "component": "google-identity-access_context_manager",
      "version_file": "lib/google/identity/access_context_manager/version.rb"
    },
    "google-identity-access_context_manager-v1": {
      "component": "google-identity-access_context_manager-v1",
      "version_file": "lib/google/identity/access_context_manager/v1/version.rb"
    },
    "google-maps-fleet_engine": {
      "component": "google-maps-fleet_engine",
      "version_file": "lib/google/maps/fleet_engine/version.rb"
    },
    "google-maps-fleet_engine-delivery": {
      "component": "google-maps-fleet_engine-delivery",
      "version_file": "lib/google/maps/fleet_engine/delivery/version.rb"
    },
    "google-maps-fleet_engine-delivery-v1": {
      "component": "google-maps-fleet_engine-delivery-v1",
      "version_file": "lib/google/maps/fleet_engine/delivery/v1/version.rb"
    },
    "google-maps-fleet_engine-v1": {
      "component": "google-maps-fleet_engine-v1",
      "version_file": "lib/google/maps/fleet_engine/v1/version.rb"
    },
    "google-shopping-css": {
      "component": "google-shopping-css",
      "version_file": "lib/google/shopping/css/version.rb"
    },
    "google-shopping-css-v1": {
      "component": "google-shopping-css-v1",
      "version_file": "lib/google/shopping/css/v1/version.rb"
    },
    "google-shopping-merchant-accounts": {
      "component": "google-shopping-merchant-accounts",
      "version_file": "lib/google/shopping/merchant/accounts/version.rb"
    },
    "google-shopping-merchant-accounts-v1beta": {
      "component": "google-shopping-merchant-accounts-v1beta",
      "version_file": "lib/google/shopping/merchant/accounts/v1beta/version.rb"
    },
    "google-shopping-merchant-conversions": {
      "component": "google-shopping-merchant-conversions",
      "version_file": "lib/google/shopping/merchant/conversions/version.rb"
    },
    "google-shopping-merchant-conversions-v1beta": {
      "component": "google-shopping-merchant-conversions-v1beta",
      "version_file": "lib/google/shopping/merchant/conversions/v1beta/version.rb"
    },
    "google-shopping-merchant-data_sources": {
      "component": "google-shopping-merchant-data_sources",
      "version_file": "lib/google/shopping/merchant/data_sources/version.rb"
    },
    "google-shopping-merchant-data_sources-v1beta": {
      "component": "google-shopping-merchant-data_sources-v1beta",
      "version_file": "lib/google/shopping/merchant/data_sources/v1beta/version.rb"
    },
    "google-shopping-merchant-inventories": {
      "component": "google-shopping-merchant-inventories",
      "version_file": "lib/google/shopping/merchant/inventories/version.rb"
    },
    "google-shopping-merchant-inventories-v1beta": {
      "component": "google-shopping-merchant-inventories-v1beta",
      "version_file": "lib/google/shopping/merchant/inventories/v1beta/version.rb"
    },
    "google-shopping-merchant-lfp": {
      "component": "google-shopping-merchant-lfp",
      "version_file": "lib/google/shopping/merchant/lfp/version.rb"
    },
    "google-shopping-merchant-lfp-v1beta": {
      "component": "google-shopping-merchant-lfp-v1beta",
      "version_file": "lib/google/shopping/merchant/lfp/v1beta/version.rb"
    },
    "google-shopping-merchant-notifications": {
      "component": "google-shopping-merchant-notifications",
      "version_file": "lib/google/shopping/merchant/notifications/version.rb"
    },
    "google-shopping-merchant-notifications-v1beta": {
      "component": "google-shopping-merchant-notifications-v1beta",
      "version_file": "lib/google/shopping/merchant/notifications/v1beta/version.rb"
    },
    "google-shopping-merchant-products": {
      "component": "google-shopping-merchant-products",
      "version_file": "lib/google/shopping/merchant/products/version.rb"
    },
    "google-shopping-merchant-products-v1beta": {
      "component": "google-shopping-merchant-products-v1beta",
      "version_file": "lib/google/shopping/merchant/products/v1beta/version.rb"
    },
    "google-shopping-merchant-promotions": {
      "component": "google-shopping-merchant-promotions",
      "version_file": "lib/google/shopping/merchant/promotions/version.rb"
    },
    "google-shopping-merchant-promotions-v1beta": {
      "component": "google-shopping-merchant-promotions-v1beta",
      "version_file": "lib/google/shopping/merchant/promotions/v1beta/version.rb"
    },
    "google-shopping-merchant-quota": {
      "component": "google-shopping-merchant-quota",
      "version_file": "lib/google/shopping/merchant/quota/version.rb"
    },
    "google-shopping-merchant-quota-v1beta": {
      "component": "google-shopping-merchant-quota-v1beta",
      "version_file": "lib/google/shopping/merchant/quota/v1beta/version.rb"
    },
    "google-shopping-merchant-reports": {
      "component": "google-shopping-merchant-reports",
      "version_file": "lib/google/shopping/merchant/reports/version.rb"
    },
    "google-shopping-merchant-reports-v1beta": {
      "component": "google-shopping-merchant-reports-v1beta",
      "version_file": "lib/google/shopping/merchant/reports/v1beta/version.rb"
    },
    "google-shopping-merchant-reviews": {
      "component": "google-shopping-merchant-reviews",
      "version_file": "lib/google/shopping/merchant/reviews/version.rb"
    },
    "google-shopping-merchant-reviews-v1beta": {
      "component": "google-shopping-merchant-reviews-v1beta",
      "version_file": "lib/google/shopping/merchant/reviews/v1beta/version.rb"
    },
    "grafeas": {
      "component": "grafeas",
      "version_file": "lib/grafeas/version.rb"
    },
    "grafeas-v1": {
      "component": "grafeas-v1",
      "version_file": "lib/grafeas/v1/version.rb"
    },
    "stackdriver": {
      "component": "stackdriver",
      "version_file": "lib/stackdriver/version.rb"
    },
    "stackdriver-core": {
      "component": "stackdriver-core",
      "version_file": "lib/stackdriver/core/version.rb"
    }
  }
}<|MERGE_RESOLUTION|>--- conflicted
+++ resolved
@@ -1247,16 +1247,6 @@
       "component": "google-cloud-resource_manager-v3",
       "version_file": "lib/google/cloud/resource_manager/v3/version.rb"
     },
-<<<<<<< HEAD
-    "google-cloud-resource_settings-v1": {
-      "component": "google-cloud-resource_settings-v1",
-      "version_file": "lib/google/cloud/resource_settings/v1/version.rb"
-=======
-    "google-cloud-resource_settings": {
-      "component": "google-cloud-resource_settings",
-      "version_file": "lib/google/cloud/resource_settings/version.rb"
->>>>>>> f2923e52
-    },
     "google-cloud-retail": {
       "component": "google-cloud-retail",
       "version_file": "lib/google/cloud/retail/version.rb"
