{
  "bump-minor-pre-major": true,
  "bump-patch-for-minor-pre-major": false,
  "draft": false,
  "include-component-in-tag": true,
  "include-v-in-tag": true,
  "prerelease": false,
  "release-type": "ruby-yoshi",
  "skip-github-release": false,
  "separate-pull-requests": true,
  "tag-separator": "/",
  "sequential-calls": true,
  "packages": {
    "google-analytics-admin": {
      "component": "google-analytics-admin",
      "version_file": "lib/google/analytics/admin/version.rb"
    },
    "google-analytics-admin-v1alpha": {
      "component": "google-analytics-admin-v1alpha",
      "version_file": "lib/google/analytics/admin/v1alpha/version.rb"
    },
    "google-analytics-data": {
      "component": "google-analytics-data",
      "version_file": "lib/google/analytics/data/version.rb"
    },
    "google-analytics-data-v1beta": {
      "component": "google-analytics-data-v1beta",
      "version_file": "lib/google/analytics/data/v1beta/version.rb"
    },
    "google-area120-tables": {
      "component": "google-area120-tables",
      "version_file": "lib/google/area120/tables/version.rb"
    },
    "google-area120-tables-v1alpha1": {
      "component": "google-area120-tables-v1alpha1",
      "version_file": "lib/google/area120/tables/v1alpha1/version.rb"
    },
    "google-cloud-access_approval": {
      "component": "google-cloud-access_approval",
      "version_file": "lib/google/cloud/access_approval/version.rb"
    },
    "google-cloud-access_approval-v1": {
      "component": "google-cloud-access_approval-v1",
      "version_file": "lib/google/cloud/access_approval/v1/version.rb"
    },
    "google-cloud-advisory_notifications": {
      "component": "google-cloud-advisory_notifications",
      "version_file": "lib/google/cloud/advisory_notifications/version.rb"
    },
    "google-cloud-advisory_notifications-v1": {
      "component": "google-cloud-advisory_notifications-v1",
      "version_file": "lib/google/cloud/advisory_notifications/v1/version.rb"
    },
    "google-cloud-ai_platform": {
      "component": "google-cloud-ai_platform",
      "version_file": "lib/google/cloud/ai_platform/version.rb"
    },
    "google-cloud-ai_platform-v1": {
      "component": "google-cloud-ai_platform-v1",
      "version_file": "lib/google/cloud/ai_platform/v1/version.rb"
    },
    "google-cloud-alloy_db": {
      "component": "google-cloud-alloy_db",
      "version_file": "lib/google/cloud/alloy_db/version.rb"
    },
    "google-cloud-alloy_db-v1": {
      "component": "google-cloud-alloy_db-v1",
      "version_file": "lib/google/cloud/alloy_db/v1/version.rb"
    },
    "google-cloud-alloy_db-v1alpha": {
      "component": "google-cloud-alloy_db-v1alpha",
      "version_file": "lib/google/cloud/alloy_db/v1alpha/version.rb"
    },
    "google-cloud-alloy_db-v1beta": {
      "component": "google-cloud-alloy_db-v1beta",
      "version_file": "lib/google/cloud/alloy_db/v1beta/version.rb"
    },
    "google-cloud-api_gateway": {
      "component": "google-cloud-api_gateway",
      "version_file": "lib/google/cloud/api_gateway/version.rb"
    },
    "google-cloud-api_gateway-v1": {
      "component": "google-cloud-api_gateway-v1",
      "version_file": "lib/google/cloud/api_gateway/v1/version.rb"
    },
    "google-cloud-api_keys": {
      "component": "google-cloud-api_keys",
      "version_file": "lib/google/cloud/api_keys/version.rb"
    },
    "google-cloud-api_keys-v2": {
      "component": "google-cloud-api_keys-v2",
      "version_file": "lib/google/cloud/api_keys/v2/version.rb"
    },
    "google-cloud-apigee_connect": {
      "component": "google-cloud-apigee_connect",
      "version_file": "lib/google/cloud/apigee_connect/version.rb"
    },
    "google-cloud-apigee_connect-v1": {
      "component": "google-cloud-apigee_connect-v1",
      "version_file": "lib/google/cloud/apigee_connect/v1/version.rb"
    },
    "google-cloud-apigee_registry": {
      "component": "google-cloud-apigee_registry",
      "version_file": "lib/google/cloud/apigee_registry/version.rb"
    },
    "google-cloud-apigee_registry-v1": {
      "component": "google-cloud-apigee_registry-v1",
      "version_file": "lib/google/cloud/apigee_registry/v1/version.rb"
    },
    "google-cloud-app_engine": {
      "component": "google-cloud-app_engine",
      "version_file": "lib/google/cloud/app_engine/version.rb"
    },
    "google-cloud-app_engine-v1": {
      "component": "google-cloud-app_engine-v1",
      "version_file": "lib/google/cloud/app_engine/v1/version.rb"
    },
    "google-cloud-artifact_registry": {
      "component": "google-cloud-artifact_registry",
      "version_file": "lib/google/cloud/artifact_registry/version.rb"
    },
    "google-cloud-artifact_registry-v1": {
      "component": "google-cloud-artifact_registry-v1",
      "version_file": "lib/google/cloud/artifact_registry/v1/version.rb"
    },
    "google-cloud-artifact_registry-v1beta2": {
      "component": "google-cloud-artifact_registry-v1beta2",
      "version_file": "lib/google/cloud/artifact_registry/v1beta2/version.rb"
    },
    "google-cloud-asset": {
      "component": "google-cloud-asset",
      "version_file": "lib/google/cloud/asset/version.rb"
    },
    "google-cloud-asset-v1": {
      "component": "google-cloud-asset-v1",
      "version_file": "lib/google/cloud/asset/v1/version.rb"
    },
    "google-cloud-assured_workloads": {
      "component": "google-cloud-assured_workloads",
      "version_file": "lib/google/cloud/assured_workloads/version.rb"
    },
    "google-cloud-assured_workloads-v1": {
      "component": "google-cloud-assured_workloads-v1",
      "version_file": "lib/google/cloud/assured_workloads/v1/version.rb"
    },
    "google-cloud-assured_workloads-v1beta1": {
      "component": "google-cloud-assured_workloads-v1beta1",
      "version_file": "lib/google/cloud/assured_workloads/v1beta1/version.rb"
    },
    "google-cloud-automl": {
      "component": "google-cloud-automl",
      "version_file": "lib/google/cloud/automl/version.rb"
    },
    "google-cloud-automl-v1": {
      "component": "google-cloud-automl-v1",
      "version_file": "lib/google/cloud/automl/v1/version.rb"
    },
    "google-cloud-automl-v1beta1": {
      "component": "google-cloud-automl-v1beta1",
      "version_file": "lib/google/cloud/automl/v1beta1/version.rb"
    },
    "google-cloud-bare_metal_solution": {
      "component": "google-cloud-bare_metal_solution",
      "version_file": "lib/google/cloud/bare_metal_solution/version.rb"
    },
    "google-cloud-bare_metal_solution-v2": {
      "component": "google-cloud-bare_metal_solution-v2",
      "version_file": "lib/google/cloud/bare_metal_solution/v2/version.rb"
    },
    "google-cloud-batch": {
      "component": "google-cloud-batch",
      "version_file": "lib/google/cloud/batch/version.rb"
    },
    "google-cloud-batch-v1": {
      "component": "google-cloud-batch-v1",
      "version_file": "lib/google/cloud/batch/v1/version.rb"
    },
    "google-cloud-beyond_corp": {
      "component": "google-cloud-beyond_corp",
      "version_file": "lib/google/cloud/beyond_corp/version.rb"
    },
    "google-cloud-beyond_corp-app_connections-v1": {
      "component": "google-cloud-beyond_corp-app_connections-v1",
      "version_file": "lib/google/cloud/beyond_corp/app_connections/v1/version.rb"
    },
    "google-cloud-beyond_corp-app_connectors-v1": {
      "component": "google-cloud-beyond_corp-app_connectors-v1",
      "version_file": "lib/google/cloud/beyond_corp/app_connectors/v1/version.rb"
    },
    "google-cloud-beyond_corp-app_gateways-v1": {
      "component": "google-cloud-beyond_corp-app_gateways-v1",
      "version_file": "lib/google/cloud/beyond_corp/app_gateways/v1/version.rb"
    },
    "google-cloud-beyond_corp-client_connector_services-v1": {
      "component": "google-cloud-beyond_corp-client_connector_services-v1",
      "version_file": "lib/google/cloud/beyond_corp/client_connector_services/v1/version.rb"
    },
    "google-cloud-beyond_corp-client_gateways-v1": {
      "component": "google-cloud-beyond_corp-client_gateways-v1",
      "version_file": "lib/google/cloud/beyond_corp/client_gateways/v1/version.rb"
    },
    "google-cloud-bigquery": {
      "component": "google-cloud-bigquery",
      "version_file": "lib/google/cloud/bigquery/version.rb"
    },
    "google-cloud-bigquery-analytics_hub": {
      "component": "google-cloud-bigquery-analytics_hub",
      "version_file": "lib/google/cloud/bigquery/analytics_hub/version.rb"
    },
    "google-cloud-bigquery-analytics_hub-v1": {
      "component": "google-cloud-bigquery-analytics_hub-v1",
      "version_file": "lib/google/cloud/bigquery/analytics_hub/v1/version.rb"
    },
    "google-cloud-bigquery-connection": {
      "component": "google-cloud-bigquery-connection",
      "version_file": "lib/google/cloud/bigquery/connection/version.rb"
    },
    "google-cloud-bigquery-connection-v1": {
      "component": "google-cloud-bigquery-connection-v1",
      "version_file": "lib/google/cloud/bigquery/connection/v1/version.rb"
    },
    "google-cloud-bigquery-data_exchange": {
      "component": "google-cloud-bigquery-data_exchange",
      "version_file": "lib/google/cloud/bigquery/data_exchange/version.rb"
    },
    "google-cloud-bigquery-data_exchange-v1beta1": {
      "component": "google-cloud-bigquery-data_exchange-v1beta1",
      "version_file": "lib/google/cloud/bigquery/data_exchange/v1beta1/version.rb"
    },
    "google-cloud-bigquery-data_policies": {
      "component": "google-cloud-bigquery-data_policies",
      "version_file": "lib/google/cloud/bigquery/data_policies/version.rb"
    },
    "google-cloud-bigquery-data_policies-v1": {
      "component": "google-cloud-bigquery-data_policies-v1",
      "version_file": "lib/google/cloud/bigquery/data_policies/v1/version.rb"
    },
    "google-cloud-bigquery-data_policies-v1beta1": {
      "component": "google-cloud-bigquery-data_policies-v1beta1",
      "version_file": "lib/google/cloud/bigquery/data_policies/v1beta1/version.rb"
    },
    "google-cloud-bigquery-data_transfer": {
      "component": "google-cloud-bigquery-data_transfer",
      "version_file": "lib/google/cloud/bigquery/data_transfer/version.rb"
    },
    "google-cloud-bigquery-data_transfer-v1": {
      "component": "google-cloud-bigquery-data_transfer-v1",
      "version_file": "lib/google/cloud/bigquery/data_transfer/v1/version.rb"
    },
    "google-cloud-bigquery-migration": {
      "component": "google-cloud-bigquery-migration",
      "version_file": "lib/google/cloud/bigquery/migration/version.rb"
    },
    "google-cloud-bigquery-migration-v2": {
      "component": "google-cloud-bigquery-migration-v2",
      "version_file": "lib/google/cloud/bigquery/migration/v2/version.rb"
    },
    "google-cloud-bigquery-reservation": {
      "component": "google-cloud-bigquery-reservation",
      "version_file": "lib/google/cloud/bigquery/reservation/version.rb"
    },
    "google-cloud-bigquery-reservation-v1": {
      "component": "google-cloud-bigquery-reservation-v1",
      "version_file": "lib/google/cloud/bigquery/reservation/v1/version.rb"
    },
    "google-cloud-bigquery-storage": {
      "component": "google-cloud-bigquery-storage",
      "version_file": "lib/google/cloud/bigquery/storage/version.rb"
    },
    "google-cloud-bigquery-storage-v1": {
      "component": "google-cloud-bigquery-storage-v1",
      "version_file": "lib/google/cloud/bigquery/storage/v1/version.rb"
    },
    "google-cloud-bigtable": {
      "component": "google-cloud-bigtable",
      "version_file": "lib/google/cloud/bigtable/version.rb"
    },
    "google-cloud-bigtable-admin-v2": {
      "component": "google-cloud-bigtable-admin-v2",
      "version_file": "lib/google/cloud/bigtable/admin/v2/version.rb"
    },
    "google-cloud-bigtable-v2": {
      "component": "google-cloud-bigtable-v2",
      "version_file": "lib/google/cloud/bigtable/v2/version.rb"
    },
    "google-cloud-billing": {
      "component": "google-cloud-billing",
      "version_file": "lib/google/cloud/billing/version.rb"
    },
    "google-cloud-billing-budgets": {
      "component": "google-cloud-billing-budgets",
      "version_file": "lib/google/cloud/billing/budgets/version.rb"
    },
    "google-cloud-billing-budgets-v1": {
      "component": "google-cloud-billing-budgets-v1",
      "version_file": "lib/google/cloud/billing/budgets/v1/version.rb"
    },
    "google-cloud-billing-budgets-v1beta1": {
      "component": "google-cloud-billing-budgets-v1beta1",
      "version_file": "lib/google/cloud/billing/budgets/v1beta1/version.rb"
    },
    "google-cloud-billing-v1": {
      "component": "google-cloud-billing-v1",
      "version_file": "lib/google/cloud/billing/v1/version.rb"
    },
    "google-cloud-binary_authorization": {
      "component": "google-cloud-binary_authorization",
      "version_file": "lib/google/cloud/binary_authorization/version.rb"
    },
    "google-cloud-binary_authorization-v1": {
      "component": "google-cloud-binary_authorization-v1",
      "version_file": "lib/google/cloud/binary_authorization/v1/version.rb"
    },
    "google-cloud-binary_authorization-v1beta1": {
      "component": "google-cloud-binary_authorization-v1beta1",
      "version_file": "lib/google/cloud/binary_authorization/v1beta1/version.rb"
    },
    "google-cloud-build": {
      "component": "google-cloud-build",
      "version_file": "lib/google/cloud/build/version.rb"
    },
    "google-cloud-build-v1": {
      "component": "google-cloud-build-v1",
      "version_file": "lib/google/cloud/build/v1/version.rb"
    },
    "google-cloud-build-v2": {
      "component": "google-cloud-build-v2",
      "version_file": "lib/google/cloud/build/v2/version.rb"
    },
    "google-cloud-certificate_manager": {
      "component": "google-cloud-certificate_manager",
      "version_file": "lib/google/cloud/certificate_manager/version.rb"
    },
    "google-cloud-certificate_manager-v1": {
      "component": "google-cloud-certificate_manager-v1",
      "version_file": "lib/google/cloud/certificate_manager/v1/version.rb"
    },
    "google-cloud-channel": {
      "component": "google-cloud-channel",
      "version_file": "lib/google/cloud/channel/version.rb"
    },
    "google-cloud-channel-v1": {
      "component": "google-cloud-channel-v1",
      "version_file": "lib/google/cloud/channel/v1/version.rb"
    },
    "google-cloud-cloud_dms": {
      "component": "google-cloud-cloud_dms",
      "version_file": "lib/google/cloud/cloud_dms/version.rb"
    },
    "google-cloud-cloud_dms-v1": {
      "component": "google-cloud-cloud_dms-v1",
      "version_file": "lib/google/cloud/cloud_dms/v1/version.rb"
    },
    "google-cloud-commerce-consumer-procurement": {
      "component": "google-cloud-commerce-consumer-procurement",
      "version_file": "lib/google/cloud/commerce/consumer/procurement/version.rb"
    },
    "google-cloud-commerce-consumer-procurement-v1": {
      "component": "google-cloud-commerce-consumer-procurement-v1",
      "version_file": "lib/google/cloud/commerce/consumer/procurement/v1/version.rb"
    },
    "google-cloud-compute": {
      "component": "google-cloud-compute",
      "version_file": "lib/google/cloud/compute/version.rb"
    },
    "google-cloud-compute-v1": {
      "component": "google-cloud-compute-v1",
      "version_file": "lib/google/cloud/compute/v1/version.rb"
    },
    "google-cloud-confidential_computing": {
      "component": "google-cloud-confidential_computing",
      "version_file": "lib/google/cloud/confidential_computing/version.rb"
    },
    "google-cloud-confidential_computing-v1": {
      "component": "google-cloud-confidential_computing-v1",
      "version_file": "lib/google/cloud/confidential_computing/v1/version.rb"
    },
    "google-cloud-config_service": {
      "component": "google-cloud-config_service",
      "version_file": "lib/google/cloud/config_service/version.rb"
    },
    "google-cloud-config_service-v1": {
      "component": "google-cloud-config_service-v1",
      "version_file": "lib/google/cloud/config_service/v1/version.rb"
    },
    "google-cloud-contact_center_insights": {
      "component": "google-cloud-contact_center_insights",
      "version_file": "lib/google/cloud/contact_center_insights/version.rb"
    },
    "google-cloud-contact_center_insights-v1": {
      "component": "google-cloud-contact_center_insights-v1",
      "version_file": "lib/google/cloud/contact_center_insights/v1/version.rb"
    },
    "google-cloud-container": {
      "component": "google-cloud-container",
      "version_file": "lib/google/cloud/container/version.rb"
    },
    "google-cloud-container-v1": {
      "component": "google-cloud-container-v1",
      "version_file": "lib/google/cloud/container/v1/version.rb"
    },
    "google-cloud-container-v1beta1": {
      "component": "google-cloud-container-v1beta1",
      "version_file": "lib/google/cloud/container/v1beta1/version.rb"
    },
    "google-cloud-container_analysis": {
      "component": "google-cloud-container_analysis",
      "version_file": "lib/google/cloud/container_analysis/version.rb"
    },
    "google-cloud-container_analysis-v1": {
      "component": "google-cloud-container_analysis-v1",
      "version_file": "lib/google/cloud/container_analysis/v1/version.rb"
    },
    "google-cloud-core": {
      "component": "google-cloud-core",
      "version_file": "lib/google/cloud/core/version.rb"
    },
    "google-cloud-data_catalog": {
      "component": "google-cloud-data_catalog",
      "version_file": "lib/google/cloud/data_catalog/version.rb"
    },
    "google-cloud-data_catalog-lineage": {
      "component": "google-cloud-data_catalog-lineage",
      "version_file": "lib/google/cloud/data_catalog/lineage/version.rb"
    },
    "google-cloud-data_catalog-lineage-v1": {
      "component": "google-cloud-data_catalog-lineage-v1",
      "version_file": "lib/google/cloud/data_catalog/lineage/v1/version.rb"
    },
    "google-cloud-data_catalog-v1": {
      "component": "google-cloud-data_catalog-v1",
      "version_file": "lib/google/cloud/data_catalog/v1/version.rb"
    },
    "google-cloud-data_catalog-v1beta1": {
      "component": "google-cloud-data_catalog-v1beta1",
      "version_file": "lib/google/cloud/data_catalog/v1beta1/version.rb"
    },
    "google-cloud-data_fusion": {
      "component": "google-cloud-data_fusion",
      "version_file": "lib/google/cloud/data_fusion/version.rb"
    },
    "google-cloud-data_fusion-v1": {
      "component": "google-cloud-data_fusion-v1",
      "version_file": "lib/google/cloud/data_fusion/v1/version.rb"
    },
    "google-cloud-data_labeling": {
      "component": "google-cloud-data_labeling",
      "version_file": "lib/google/cloud/data_labeling/version.rb"
    },
    "google-cloud-data_labeling-v1beta1": {
      "component": "google-cloud-data_labeling-v1beta1",
      "version_file": "lib/google/cloud/data_labeling/v1beta1/version.rb"
    },
    "google-cloud-dataflow": {
      "component": "google-cloud-dataflow",
      "version_file": "lib/google/cloud/dataflow/version.rb"
    },
    "google-cloud-dataflow-v1beta3": {
      "component": "google-cloud-dataflow-v1beta3",
      "version_file": "lib/google/cloud/dataflow/v1beta3/version.rb"
    },
    "google-cloud-dataform": {
      "component": "google-cloud-dataform",
      "version_file": "lib/google/cloud/dataform/version.rb"
    },
    "google-cloud-dataform-v1beta1": {
      "component": "google-cloud-dataform-v1beta1",
      "version_file": "lib/google/cloud/dataform/v1beta1/version.rb"
    },
    "google-cloud-dataplex": {
      "component": "google-cloud-dataplex",
      "version_file": "lib/google/cloud/dataplex/version.rb"
    },
    "google-cloud-dataplex-v1": {
      "component": "google-cloud-dataplex-v1",
      "version_file": "lib/google/cloud/dataplex/v1/version.rb"
    },
    "google-cloud-dataproc": {
      "component": "google-cloud-dataproc",
      "version_file": "lib/google/cloud/dataproc/version.rb"
    },
    "google-cloud-dataproc-v1": {
      "component": "google-cloud-dataproc-v1",
      "version_file": "lib/google/cloud/dataproc/v1/version.rb"
    },
    "google-cloud-dataqna": {
      "component": "google-cloud-dataqna",
      "version_file": "lib/google/cloud/dataqna/version.rb"
    },
    "google-cloud-dataqna-v1alpha": {
      "component": "google-cloud-dataqna-v1alpha",
      "version_file": "lib/google/cloud/dataqna/v1alpha/version.rb"
    },
    "google-cloud-datastore": {
      "component": "google-cloud-datastore",
      "version_file": "lib/google/cloud/datastore/version.rb"
    },
    "google-cloud-datastore-admin": {
      "component": "google-cloud-datastore-admin",
      "version_file": "lib/google/cloud/datastore/admin/version.rb"
    },
    "google-cloud-datastore-admin-v1": {
      "component": "google-cloud-datastore-admin-v1",
      "version_file": "lib/google/cloud/datastore/admin/v1/version.rb"
    },
    "google-cloud-datastore-v1": {
      "component": "google-cloud-datastore-v1",
      "version_file": "lib/google/cloud/datastore/v1/version.rb"
    },
    "google-cloud-datastream": {
      "component": "google-cloud-datastream",
      "version_file": "lib/google/cloud/datastream/version.rb"
    },
    "google-cloud-datastream-v1": {
      "component": "google-cloud-datastream-v1",
      "version_file": "lib/google/cloud/datastream/v1/version.rb"
    },
    "google-cloud-datastream-v1alpha1": {
      "component": "google-cloud-datastream-v1alpha1",
      "version_file": "lib/google/cloud/datastream/v1alpha1/version.rb"
    },
    "google-cloud-deploy": {
      "component": "google-cloud-deploy",
      "version_file": "lib/google/cloud/deploy/version.rb"
    },
    "google-cloud-deploy-v1": {
      "component": "google-cloud-deploy-v1",
      "version_file": "lib/google/cloud/deploy/v1/version.rb"
    },
    "google-cloud-dialogflow": {
      "component": "google-cloud-dialogflow",
      "version_file": "lib/google/cloud/dialogflow/version.rb"
    },
    "google-cloud-dialogflow-cx": {
      "component": "google-cloud-dialogflow-cx",
      "version_file": "lib/google/cloud/dialogflow/cx/version.rb"
    },
    "google-cloud-dialogflow-cx-v3": {
      "component": "google-cloud-dialogflow-cx-v3",
      "version_file": "lib/google/cloud/dialogflow/cx/v3/version.rb"
    },
    "google-cloud-dialogflow-v2": {
      "component": "google-cloud-dialogflow-v2",
      "version_file": "lib/google/cloud/dialogflow/v2/version.rb"
    },
    "google-cloud-discovery_engine": {
      "component": "google-cloud-discovery_engine",
      "version_file": "lib/google/cloud/discovery_engine/version.rb"
    },
    "google-cloud-discovery_engine-v1": {
      "component": "google-cloud-discovery_engine-v1",
      "version_file": "lib/google/cloud/discovery_engine/v1/version.rb"
    },
    "google-cloud-discovery_engine-v1beta": {
      "component": "google-cloud-discovery_engine-v1beta",
      "version_file": "lib/google/cloud/discovery_engine/v1beta/version.rb"
    },
    "google-cloud-dlp": {
      "component": "google-cloud-dlp",
      "version_file": "lib/google/cloud/dlp/version.rb"
    },
    "google-cloud-dlp-v2": {
      "component": "google-cloud-dlp-v2",
      "version_file": "lib/google/cloud/dlp/v2/version.rb"
    },
    "google-cloud-dns": {
      "component": "google-cloud-dns",
      "version_file": "lib/google/cloud/dns/version.rb"
    },
    "google-cloud-document_ai": {
      "component": "google-cloud-document_ai",
      "version_file": "lib/google/cloud/document_ai/version.rb"
    },
    "google-cloud-document_ai-v1": {
      "component": "google-cloud-document_ai-v1",
      "version_file": "lib/google/cloud/document_ai/v1/version.rb"
    },
    "google-cloud-document_ai-v1beta3": {
      "component": "google-cloud-document_ai-v1beta3",
      "version_file": "lib/google/cloud/document_ai/v1beta3/version.rb"
    },
    "google-cloud-domains": {
      "component": "google-cloud-domains",
      "version_file": "lib/google/cloud/domains/version.rb"
    },
    "google-cloud-domains-v1": {
      "component": "google-cloud-domains-v1",
      "version_file": "lib/google/cloud/domains/v1/version.rb"
    },
    "google-cloud-domains-v1beta1": {
      "component": "google-cloud-domains-v1beta1",
      "version_file": "lib/google/cloud/domains/v1beta1/version.rb"
    },
    "google-cloud-error_reporting": {
      "component": "google-cloud-error_reporting",
      "version_file": "lib/google/cloud/error_reporting/version.rb"
    },
    "google-cloud-error_reporting-v1beta1": {
      "component": "google-cloud-error_reporting-v1beta1",
      "version_file": "lib/google/cloud/error_reporting/v1beta1/version.rb"
    },
    "google-cloud-errors": {
      "component": "google-cloud-errors",
      "version_file": "lib/google/cloud/errors/version.rb"
    },
    "google-cloud-essential_contacts": {
      "component": "google-cloud-essential_contacts",
      "version_file": "lib/google/cloud/essential_contacts/version.rb"
    },
    "google-cloud-essential_contacts-v1": {
      "component": "google-cloud-essential_contacts-v1",
      "version_file": "lib/google/cloud/essential_contacts/v1/version.rb"
    },
    "google-cloud-eventarc": {
      "component": "google-cloud-eventarc",
      "version_file": "lib/google/cloud/eventarc/version.rb"
    },
    "google-cloud-eventarc-publishing": {
      "component": "google-cloud-eventarc-publishing",
      "version_file": "lib/google/cloud/eventarc/publishing/version.rb"
    },
    "google-cloud-eventarc-publishing-v1": {
      "component": "google-cloud-eventarc-publishing-v1",
      "version_file": "lib/google/cloud/eventarc/publishing/v1/version.rb"
    },
    "google-cloud-eventarc-v1": {
      "component": "google-cloud-eventarc-v1",
      "version_file": "lib/google/cloud/eventarc/v1/version.rb"
    },
    "google-cloud-filestore": {
      "component": "google-cloud-filestore",
      "version_file": "lib/google/cloud/filestore/version.rb"
    },
    "google-cloud-filestore-v1": {
      "component": "google-cloud-filestore-v1",
      "version_file": "lib/google/cloud/filestore/v1/version.rb"
    },
    "google-cloud-firestore": {
      "component": "google-cloud-firestore",
      "version_file": "lib/google/cloud/firestore/version.rb"
    },
    "google-cloud-firestore-admin": {
      "component": "google-cloud-firestore-admin",
      "version_file": "lib/google/cloud/firestore/admin/version.rb"
    },
    "google-cloud-firestore-admin-v1": {
      "component": "google-cloud-firestore-admin-v1",
      "version_file": "lib/google/cloud/firestore/admin/v1/version.rb"
    },
    "google-cloud-firestore-v1": {
      "component": "google-cloud-firestore-v1",
      "version_file": "lib/google/cloud/firestore/v1/version.rb"
    },
    "google-cloud-functions": {
      "component": "google-cloud-functions",
      "version_file": "lib/google/cloud/functions/version.rb"
    },
    "google-cloud-functions-v1": {
      "component": "google-cloud-functions-v1",
      "version_file": "lib/google/cloud/functions/v1/version.rb"
    },
    "google-cloud-functions-v2": {
      "component": "google-cloud-functions-v2",
      "version_file": "lib/google/cloud/functions/v2/version.rb"
    },
<<<<<<< HEAD
    "google-cloud-gaming": {
      "component": "google-cloud-gaming",
      "version_file": "lib/google/cloud/gaming/version.rb"
=======
    "google-cloud-gaming-v1": {
      "component": "google-cloud-gaming-v1",
      "version_file": "lib/google/cloud/gaming/v1/version.rb"
>>>>>>> e08e4b08
    },
    "google-cloud-gke_backup": {
      "component": "google-cloud-gke_backup",
      "version_file": "lib/google/cloud/gke_backup/version.rb"
    },
    "google-cloud-gke_backup-v1": {
      "component": "google-cloud-gke_backup-v1",
      "version_file": "lib/google/cloud/gke_backup/v1/version.rb"
    },
    "google-cloud-gke_connect-gateway": {
      "component": "google-cloud-gke_connect-gateway",
      "version_file": "lib/google/cloud/gke_connect/gateway/version.rb"
    },
    "google-cloud-gke_connect-gateway-v1beta1": {
      "component": "google-cloud-gke_connect-gateway-v1beta1",
      "version_file": "lib/google/cloud/gke_connect/gateway/v1beta1/version.rb"
    },
    "google-cloud-gke_hub": {
      "component": "google-cloud-gke_hub",
      "version_file": "lib/google/cloud/gke_hub/version.rb"
    },
    "google-cloud-gke_hub-v1": {
      "component": "google-cloud-gke_hub-v1",
      "version_file": "lib/google/cloud/gke_hub/v1/version.rb"
    },
    "google-cloud-gke_hub-v1beta1": {
      "component": "google-cloud-gke_hub-v1beta1",
      "version_file": "lib/google/cloud/gke_hub/v1beta1/version.rb"
    },
    "google-cloud-gke_multi_cloud": {
      "component": "google-cloud-gke_multi_cloud",
      "version_file": "lib/google/cloud/gke_multi_cloud/version.rb"
    },
    "google-cloud-gke_multi_cloud-v1": {
      "component": "google-cloud-gke_multi_cloud-v1",
      "version_file": "lib/google/cloud/gke_multi_cloud/v1/version.rb"
    },
    "google-cloud-gsuite_add_ons": {
      "component": "google-cloud-gsuite_add_ons",
      "version_file": "lib/google/cloud/gsuite_add_ons/version.rb"
    },
    "google-cloud-gsuite_add_ons-v1": {
      "component": "google-cloud-gsuite_add_ons-v1",
      "version_file": "lib/google/cloud/gsuite_add_ons/v1/version.rb"
    },
    "google-cloud-iap": {
      "component": "google-cloud-iap",
      "version_file": "lib/google/cloud/iap/version.rb"
    },
    "google-cloud-iap-v1": {
      "component": "google-cloud-iap-v1",
      "version_file": "lib/google/cloud/iap/v1/version.rb"
    },
    "google-cloud-ids": {
      "component": "google-cloud-ids",
      "version_file": "lib/google/cloud/ids/version.rb"
    },
    "google-cloud-ids-v1": {
      "component": "google-cloud-ids-v1",
      "version_file": "lib/google/cloud/ids/v1/version.rb"
    },
    "google-cloud-iot": {
      "component": "google-cloud-iot",
      "version_file": "lib/google/cloud/iot/version.rb"
    },
    "google-cloud-iot-v1": {
      "component": "google-cloud-iot-v1",
      "version_file": "lib/google/cloud/iot/v1/version.rb"
    },
    "google-cloud-kms": {
      "component": "google-cloud-kms",
      "version_file": "lib/google/cloud/kms/version.rb"
    },
    "google-cloud-kms-inventory": {
      "component": "google-cloud-kms-inventory",
      "version_file": "lib/google/cloud/kms/inventory/version.rb"
    },
    "google-cloud-kms-inventory-v1": {
      "component": "google-cloud-kms-inventory-v1",
      "version_file": "lib/google/cloud/kms/inventory/v1/version.rb"
    },
    "google-cloud-kms-v1": {
      "component": "google-cloud-kms-v1",
      "version_file": "lib/google/cloud/kms/v1/version.rb"
    },
    "google-cloud-language": {
      "component": "google-cloud-language",
      "version_file": "lib/google/cloud/language/version.rb"
    },
    "google-cloud-language-v1": {
      "component": "google-cloud-language-v1",
      "version_file": "lib/google/cloud/language/v1/version.rb"
    },
    "google-cloud-language-v1beta2": {
      "component": "google-cloud-language-v1beta2",
      "version_file": "lib/google/cloud/language/v1beta2/version.rb"
    },
    "google-cloud-language-v2": {
      "component": "google-cloud-language-v2",
      "version_file": "lib/google/cloud/language/v2/version.rb"
    },
    "google-cloud-life_sciences": {
      "component": "google-cloud-life_sciences",
      "version_file": "lib/google/cloud/life_sciences/version.rb"
    },
    "google-cloud-life_sciences-v2beta": {
      "component": "google-cloud-life_sciences-v2beta",
      "version_file": "lib/google/cloud/life_sciences/v2beta/version.rb"
    },
    "google-cloud-location": {
      "component": "google-cloud-location",
      "version_file": "lib/google/cloud/location/version.rb"
    },
    "google-cloud-logging": {
      "component": "google-cloud-logging",
      "version_file": "lib/google/cloud/logging/version.rb"
    },
    "google-cloud-logging-v2": {
      "component": "google-cloud-logging-v2",
      "version_file": "lib/google/cloud/logging/v2/version.rb"
    },
    "google-cloud-managed_identities": {
      "component": "google-cloud-managed_identities",
      "version_file": "lib/google/cloud/managed_identities/version.rb"
    },
    "google-cloud-managed_identities-v1": {
      "component": "google-cloud-managed_identities-v1",
      "version_file": "lib/google/cloud/managed_identities/v1/version.rb"
    },
    "google-cloud-media_translation": {
      "component": "google-cloud-media_translation",
      "version_file": "lib/google/cloud/media_translation/version.rb"
    },
    "google-cloud-media_translation-v1beta1": {
      "component": "google-cloud-media_translation-v1beta1",
      "version_file": "lib/google/cloud/media_translation/v1beta1/version.rb"
    },
    "google-cloud-memcache": {
      "component": "google-cloud-memcache",
      "version_file": "lib/google/cloud/memcache/version.rb"
    },
    "google-cloud-memcache-v1": {
      "component": "google-cloud-memcache-v1",
      "version_file": "lib/google/cloud/memcache/v1/version.rb"
    },
    "google-cloud-memcache-v1beta2": {
      "component": "google-cloud-memcache-v1beta2",
      "version_file": "lib/google/cloud/memcache/v1beta2/version.rb"
    },
    "google-cloud-metastore": {
      "component": "google-cloud-metastore",
      "version_file": "lib/google/cloud/metastore/version.rb"
    },
    "google-cloud-metastore-v1": {
      "component": "google-cloud-metastore-v1",
      "version_file": "lib/google/cloud/metastore/v1/version.rb"
    },
    "google-cloud-metastore-v1beta": {
      "component": "google-cloud-metastore-v1beta",
      "version_file": "lib/google/cloud/metastore/v1beta/version.rb"
    },
    "google-cloud-migration_center": {
      "component": "google-cloud-migration_center",
      "version_file": "lib/google/cloud/migration_center/version.rb"
    },
    "google-cloud-migration_center-v1": {
      "component": "google-cloud-migration_center-v1",
      "version_file": "lib/google/cloud/migration_center/v1/version.rb"
    },
    "google-cloud-monitoring": {
      "component": "google-cloud-monitoring",
      "version_file": "lib/google/cloud/monitoring/version.rb"
    },
    "google-cloud-monitoring-dashboard-v1": {
      "component": "google-cloud-monitoring-dashboard-v1",
      "version_file": "lib/google/cloud/monitoring/dashboard/v1/version.rb"
    },
    "google-cloud-monitoring-metrics_scope-v1": {
      "component": "google-cloud-monitoring-metrics_scope-v1",
      "version_file": "lib/google/cloud/monitoring/metrics_scope/v1/version.rb"
    },
    "google-cloud-monitoring-v3": {
      "component": "google-cloud-monitoring-v3",
      "version_file": "lib/google/cloud/monitoring/v3/version.rb"
    },
    "google-cloud-netapp": {
      "component": "google-cloud-netapp",
      "version_file": "lib/google/cloud/netapp/version.rb"
    },
    "google-cloud-netapp-v1": {
      "component": "google-cloud-netapp-v1",
      "version_file": "lib/google/cloud/netapp/v1/version.rb"
    },
    "google-cloud-network_connectivity": {
      "component": "google-cloud-network_connectivity",
      "version_file": "lib/google/cloud/network_connectivity/version.rb"
    },
    "google-cloud-network_connectivity-v1": {
      "component": "google-cloud-network_connectivity-v1",
      "version_file": "lib/google/cloud/network_connectivity/v1/version.rb"
    },
    "google-cloud-network_connectivity-v1alpha1": {
      "component": "google-cloud-network_connectivity-v1alpha1",
      "version_file": "lib/google/cloud/network_connectivity/v1alpha1/version.rb"
    },
    "google-cloud-network_management": {
      "component": "google-cloud-network_management",
      "version_file": "lib/google/cloud/network_management/version.rb"
    },
    "google-cloud-network_management-v1": {
      "component": "google-cloud-network_management-v1",
      "version_file": "lib/google/cloud/network_management/v1/version.rb"
    },
    "google-cloud-network_security": {
      "component": "google-cloud-network_security",
      "version_file": "lib/google/cloud/network_security/version.rb"
    },
    "google-cloud-network_security-v1beta1": {
      "component": "google-cloud-network_security-v1beta1",
      "version_file": "lib/google/cloud/network_security/v1beta1/version.rb"
    },
    "google-cloud-notebooks": {
      "component": "google-cloud-notebooks",
      "version_file": "lib/google/cloud/notebooks/version.rb"
    },
    "google-cloud-notebooks-v1": {
      "component": "google-cloud-notebooks-v1",
      "version_file": "lib/google/cloud/notebooks/v1/version.rb"
    },
    "google-cloud-notebooks-v1beta1": {
      "component": "google-cloud-notebooks-v1beta1",
      "version_file": "lib/google/cloud/notebooks/v1beta1/version.rb"
    },
    "google-cloud-notebooks-v2": {
      "component": "google-cloud-notebooks-v2",
      "version_file": "lib/google/cloud/notebooks/v2/version.rb"
    },
    "google-cloud-optimization": {
      "component": "google-cloud-optimization",
      "version_file": "lib/google/cloud/optimization/version.rb"
    },
    "google-cloud-optimization-v1": {
      "component": "google-cloud-optimization-v1",
      "version_file": "lib/google/cloud/optimization/v1/version.rb"
    },
    "google-cloud-orchestration-airflow-service": {
      "component": "google-cloud-orchestration-airflow-service",
      "version_file": "lib/google/cloud/orchestration/airflow/service/version.rb"
    },
    "google-cloud-orchestration-airflow-service-v1": {
      "component": "google-cloud-orchestration-airflow-service-v1",
      "version_file": "lib/google/cloud/orchestration/airflow/service/v1/version.rb"
    },
    "google-cloud-org_policy": {
      "component": "google-cloud-org_policy",
      "version_file": "lib/google/cloud/org_policy/version.rb"
    },
    "google-cloud-org_policy-v2": {
      "component": "google-cloud-org_policy-v2",
      "version_file": "lib/google/cloud/org_policy/v2/version.rb"
    },
    "google-cloud-os_config": {
      "component": "google-cloud-os_config",
      "version_file": "lib/google/cloud/os_config/version.rb"
    },
    "google-cloud-os_config-v1": {
      "component": "google-cloud-os_config-v1",
      "version_file": "lib/google/cloud/os_config/v1/version.rb"
    },
    "google-cloud-os_config-v1alpha": {
      "component": "google-cloud-os_config-v1alpha",
      "version_file": "lib/google/cloud/os_config/v1alpha/version.rb"
    },
    "google-cloud-os_login": {
      "component": "google-cloud-os_login",
      "version_file": "lib/google/cloud/os_login/version.rb"
    },
    "google-cloud-os_login-v1": {
      "component": "google-cloud-os_login-v1",
      "version_file": "lib/google/cloud/os_login/v1/version.rb"
    },
    "google-cloud-os_login-v1beta": {
      "component": "google-cloud-os_login-v1beta",
      "version_file": "lib/google/cloud/os_login/v1beta/version.rb"
    },
    "google-cloud-phishing_protection": {
      "component": "google-cloud-phishing_protection",
      "version_file": "lib/google/cloud/phishing_protection/version.rb"
    },
    "google-cloud-phishing_protection-v1beta1": {
      "component": "google-cloud-phishing_protection-v1beta1",
      "version_file": "lib/google/cloud/phishing_protection/v1beta1/version.rb"
    },
    "google-cloud-policy_simulator": {
      "component": "google-cloud-policy_simulator",
      "version_file": "lib/google/cloud/policy_simulator/version.rb"
    },
    "google-cloud-policy_simulator-v1": {
      "component": "google-cloud-policy_simulator-v1",
      "version_file": "lib/google/cloud/policy_simulator/v1/version.rb"
    },
    "google-cloud-policy_troubleshooter": {
      "component": "google-cloud-policy_troubleshooter",
      "version_file": "lib/google/cloud/policy_troubleshooter/version.rb"
    },
    "google-cloud-policy_troubleshooter-iam-v3": {
      "component": "google-cloud-policy_troubleshooter-iam-v3",
      "version_file": "lib/google/cloud/policy_troubleshooter/iam/v3/version.rb"
    },
    "google-cloud-policy_troubleshooter-v1": {
      "component": "google-cloud-policy_troubleshooter-v1",
      "version_file": "lib/google/cloud/policy_troubleshooter/v1/version.rb"
    },
    "google-cloud-private_catalog": {
      "component": "google-cloud-private_catalog",
      "version_file": "lib/google/cloud/private_catalog/version.rb"
    },
    "google-cloud-private_catalog-v1beta1": {
      "component": "google-cloud-private_catalog-v1beta1",
      "version_file": "lib/google/cloud/private_catalog/v1beta1/version.rb"
    },
    "google-cloud-profiler": {
      "component": "google-cloud-profiler",
      "version_file": "lib/google/cloud/profiler/version.rb"
    },
    "google-cloud-profiler-v2": {
      "component": "google-cloud-profiler-v2",
      "version_file": "lib/google/cloud/profiler/v2/version.rb"
    },
    "google-cloud-pubsub": {
      "component": "google-cloud-pubsub",
      "version_file": "lib/google/cloud/pubsub/version.rb"
    },
    "google-cloud-pubsub-v1": {
      "component": "google-cloud-pubsub-v1",
      "version_file": "lib/google/cloud/pubsub/v1/version.rb"
    },
    "google-cloud-rapid_migration_assessment": {
      "component": "google-cloud-rapid_migration_assessment",
      "version_file": "lib/google/cloud/rapid_migration_assessment/version.rb"
    },
    "google-cloud-rapid_migration_assessment-v1": {
      "component": "google-cloud-rapid_migration_assessment-v1",
      "version_file": "lib/google/cloud/rapid_migration_assessment/v1/version.rb"
    },
    "google-cloud-recaptcha_enterprise": {
      "component": "google-cloud-recaptcha_enterprise",
      "version_file": "lib/google/cloud/recaptcha_enterprise/version.rb"
    },
    "google-cloud-recaptcha_enterprise-v1": {
      "component": "google-cloud-recaptcha_enterprise-v1",
      "version_file": "lib/google/cloud/recaptcha_enterprise/v1/version.rb"
    },
    "google-cloud-recaptcha_enterprise-v1beta1": {
      "component": "google-cloud-recaptcha_enterprise-v1beta1",
      "version_file": "lib/google/cloud/recaptcha_enterprise/v1beta1/version.rb"
    },
    "google-cloud-recommendation_engine": {
      "component": "google-cloud-recommendation_engine",
      "version_file": "lib/google/cloud/recommendation_engine/version.rb"
    },
    "google-cloud-recommendation_engine-v1beta1": {
      "component": "google-cloud-recommendation_engine-v1beta1",
      "version_file": "lib/google/cloud/recommendation_engine/v1beta1/version.rb"
    },
    "google-cloud-recommender": {
      "component": "google-cloud-recommender",
      "version_file": "lib/google/cloud/recommender/version.rb"
    },
    "google-cloud-recommender-v1": {
      "component": "google-cloud-recommender-v1",
      "version_file": "lib/google/cloud/recommender/v1/version.rb"
    },
    "google-cloud-redis": {
      "component": "google-cloud-redis",
      "version_file": "lib/google/cloud/redis/version.rb"
    },
    "google-cloud-redis-cluster": {
      "component": "google-cloud-redis-cluster",
      "version_file": "lib/google/cloud/redis/cluster/version.rb"
    },
    "google-cloud-redis-cluster-v1": {
      "component": "google-cloud-redis-cluster-v1",
      "version_file": "lib/google/cloud/redis/cluster/v1/version.rb"
    },
    "google-cloud-redis-v1": {
      "component": "google-cloud-redis-v1",
      "version_file": "lib/google/cloud/redis/v1/version.rb"
    },
    "google-cloud-redis-v1beta1": {
      "component": "google-cloud-redis-v1beta1",
      "version_file": "lib/google/cloud/redis/v1beta1/version.rb"
    },
    "google-cloud-resource_manager": {
      "component": "google-cloud-resource_manager",
      "version_file": "lib/google/cloud/resource_manager/version.rb"
    },
    "google-cloud-resource_manager-v3": {
      "component": "google-cloud-resource_manager-v3",
      "version_file": "lib/google/cloud/resource_manager/v3/version.rb"
    },
    "google-cloud-resource_settings": {
      "component": "google-cloud-resource_settings",
      "version_file": "lib/google/cloud/resource_settings/version.rb"
    },
    "google-cloud-resource_settings-v1": {
      "component": "google-cloud-resource_settings-v1",
      "version_file": "lib/google/cloud/resource_settings/v1/version.rb"
    },
    "google-cloud-retail": {
      "component": "google-cloud-retail",
      "version_file": "lib/google/cloud/retail/version.rb"
    },
    "google-cloud-retail-v2": {
      "component": "google-cloud-retail-v2",
      "version_file": "lib/google/cloud/retail/v2/version.rb"
    },
    "google-cloud-run-client": {
      "component": "google-cloud-run-client",
      "version_file": "lib/google/cloud/run/client/version.rb"
    },
    "google-cloud-run-v2": {
      "component": "google-cloud-run-v2",
      "version_file": "lib/google/cloud/run/v2/version.rb"
    },
    "google-cloud-scheduler": {
      "component": "google-cloud-scheduler",
      "version_file": "lib/google/cloud/scheduler/version.rb"
    },
    "google-cloud-scheduler-v1": {
      "component": "google-cloud-scheduler-v1",
      "version_file": "lib/google/cloud/scheduler/v1/version.rb"
    },
    "google-cloud-scheduler-v1beta1": {
      "component": "google-cloud-scheduler-v1beta1",
      "version_file": "lib/google/cloud/scheduler/v1beta1/version.rb"
    },
    "google-cloud-secret_manager": {
      "component": "google-cloud-secret_manager",
      "version_file": "lib/google/cloud/secret_manager/version.rb"
    },
    "google-cloud-secret_manager-v1": {
      "component": "google-cloud-secret_manager-v1",
      "version_file": "lib/google/cloud/secret_manager/v1/version.rb"
    },
    "google-cloud-secret_manager-v1beta1": {
      "component": "google-cloud-secret_manager-v1beta1",
      "version_file": "lib/google/cloud/secret_manager/v1beta1/version.rb"
    },
    "google-cloud-security-private_ca": {
      "component": "google-cloud-security-private_ca",
      "version_file": "lib/google/cloud/security/private_ca/version.rb"
    },
    "google-cloud-security-private_ca-v1": {
      "component": "google-cloud-security-private_ca-v1",
      "version_file": "lib/google/cloud/security/private_ca/v1/version.rb"
    },
    "google-cloud-security-private_ca-v1beta1": {
      "component": "google-cloud-security-private_ca-v1beta1",
      "version_file": "lib/google/cloud/security/private_ca/v1beta1/version.rb"
    },
    "google-cloud-security-public_ca": {
      "component": "google-cloud-security-public_ca",
      "version_file": "lib/google/cloud/security/public_ca/version.rb"
    },
    "google-cloud-security-public_ca-v1beta1": {
      "component": "google-cloud-security-public_ca-v1beta1",
      "version_file": "lib/google/cloud/security/public_ca/v1beta1/version.rb"
    },
    "google-cloud-security_center": {
      "component": "google-cloud-security_center",
      "version_file": "lib/google/cloud/security_center/version.rb"
    },
    "google-cloud-security_center-v1": {
      "component": "google-cloud-security_center-v1",
      "version_file": "lib/google/cloud/security_center/v1/version.rb"
    },
    "google-cloud-security_center-v1p1beta1": {
      "component": "google-cloud-security_center-v1p1beta1",
      "version_file": "lib/google/cloud/security_center/v1p1beta1/version.rb"
    },
    "google-cloud-service_control": {
      "component": "google-cloud-service_control",
      "version_file": "lib/google/cloud/service_control/version.rb"
    },
    "google-cloud-service_control-v1": {
      "component": "google-cloud-service_control-v1",
      "version_file": "lib/google/cloud/service_control/v1/version.rb"
    },
    "google-cloud-service_directory": {
      "component": "google-cloud-service_directory",
      "version_file": "lib/google/cloud/service_directory/version.rb"
    },
    "google-cloud-service_directory-v1": {
      "component": "google-cloud-service_directory-v1",
      "version_file": "lib/google/cloud/service_directory/v1/version.rb"
    },
    "google-cloud-service_directory-v1beta1": {
      "component": "google-cloud-service_directory-v1beta1",
      "version_file": "lib/google/cloud/service_directory/v1beta1/version.rb"
    },
    "google-cloud-service_management": {
      "component": "google-cloud-service_management",
      "version_file": "lib/google/cloud/service_management/version.rb"
    },
    "google-cloud-service_management-v1": {
      "component": "google-cloud-service_management-v1",
      "version_file": "lib/google/cloud/service_management/v1/version.rb"
    },
    "google-cloud-service_usage": {
      "component": "google-cloud-service_usage",
      "version_file": "lib/google/cloud/service_usage/version.rb"
    },
    "google-cloud-service_usage-v1": {
      "component": "google-cloud-service_usage-v1",
      "version_file": "lib/google/cloud/service_usage/v1/version.rb"
    },
    "google-cloud-shell": {
      "component": "google-cloud-shell",
      "version_file": "lib/google/cloud/shell/version.rb"
    },
    "google-cloud-shell-v1": {
      "component": "google-cloud-shell-v1",
      "version_file": "lib/google/cloud/shell/v1/version.rb"
    },
    "google-cloud-spanner-admin-database-v1": {
      "component": "google-cloud-spanner-admin-database-v1",
      "version_file": "lib/google/cloud/spanner/admin/database/v1/version.rb"
    },
    "google-cloud-spanner-admin-instance-v1": {
      "component": "google-cloud-spanner-admin-instance-v1",
      "version_file": "lib/google/cloud/spanner/admin/instance/v1/version.rb"
    },
    "google-cloud-spanner-v1": {
      "component": "google-cloud-spanner-v1",
      "version_file": "lib/google/cloud/spanner/v1/version.rb"
    },
    "google-cloud-speech": {
      "component": "google-cloud-speech",
      "version_file": "lib/google/cloud/speech/version.rb"
    },
    "google-cloud-speech-v1": {
      "component": "google-cloud-speech-v1",
      "version_file": "lib/google/cloud/speech/v1/version.rb"
    },
    "google-cloud-speech-v1p1beta1": {
      "component": "google-cloud-speech-v1p1beta1",
      "version_file": "lib/google/cloud/speech/v1p1beta1/version.rb"
    },
    "google-cloud-speech-v2": {
      "component": "google-cloud-speech-v2",
      "version_file": "lib/google/cloud/speech/v2/version.rb"
    },
    "google-cloud-storage": {
      "component": "google-cloud-storage",
      "version_file": "lib/google/cloud/storage/version.rb"
    },
    "google-cloud-storage_insights": {
      "component": "google-cloud-storage_insights",
      "version_file": "lib/google/cloud/storage_insights/version.rb"
    },
    "google-cloud-storage_insights-v1": {
      "component": "google-cloud-storage_insights-v1",
      "version_file": "lib/google/cloud/storage_insights/v1/version.rb"
    },
    "google-cloud-storage_transfer": {
      "component": "google-cloud-storage_transfer",
      "version_file": "lib/google/cloud/storage_transfer/version.rb"
    },
    "google-cloud-storage_transfer-v1": {
      "component": "google-cloud-storage_transfer-v1",
      "version_file": "lib/google/cloud/storage_transfer/v1/version.rb"
    },
    "google-cloud-support": {
      "component": "google-cloud-support",
      "version_file": "lib/google/cloud/support/version.rb"
    },
    "google-cloud-support-v2": {
      "component": "google-cloud-support-v2",
      "version_file": "lib/google/cloud/support/v2/version.rb"
    },
    "google-cloud-talent": {
      "component": "google-cloud-talent",
      "version_file": "lib/google/cloud/talent/version.rb"
    },
    "google-cloud-talent-v4": {
      "component": "google-cloud-talent-v4",
      "version_file": "lib/google/cloud/talent/v4/version.rb"
    },
    "google-cloud-talent-v4beta1": {
      "component": "google-cloud-talent-v4beta1",
      "version_file": "lib/google/cloud/talent/v4beta1/version.rb"
    },
    "google-cloud-tasks": {
      "component": "google-cloud-tasks",
      "version_file": "lib/google/cloud/tasks/version.rb"
    },
    "google-cloud-tasks-v2": {
      "component": "google-cloud-tasks-v2",
      "version_file": "lib/google/cloud/tasks/v2/version.rb"
    },
    "google-cloud-tasks-v2beta2": {
      "component": "google-cloud-tasks-v2beta2",
      "version_file": "lib/google/cloud/tasks/v2beta2/version.rb"
    },
    "google-cloud-tasks-v2beta3": {
      "component": "google-cloud-tasks-v2beta3",
      "version_file": "lib/google/cloud/tasks/v2beta3/version.rb"
    },
    "google-cloud-text_to_speech": {
      "component": "google-cloud-text_to_speech",
      "version_file": "lib/google/cloud/text_to_speech/version.rb"
    },
    "google-cloud-text_to_speech-v1": {
      "component": "google-cloud-text_to_speech-v1",
      "version_file": "lib/google/cloud/text_to_speech/v1/version.rb"
    },
    "google-cloud-text_to_speech-v1beta1": {
      "component": "google-cloud-text_to_speech-v1beta1",
      "version_file": "lib/google/cloud/text_to_speech/v1beta1/version.rb"
    },
    "google-cloud-tpu": {
      "component": "google-cloud-tpu",
      "version_file": "lib/google/cloud/tpu/version.rb"
    },
    "google-cloud-tpu-v1": {
      "component": "google-cloud-tpu-v1",
      "version_file": "lib/google/cloud/tpu/v1/version.rb"
    },
    "google-cloud-trace": {
      "component": "google-cloud-trace",
      "version_file": "lib/google/cloud/trace/version.rb"
    },
    "google-cloud-trace-v1": {
      "component": "google-cloud-trace-v1",
      "version_file": "lib/google/cloud/trace/v1/version.rb"
    },
    "google-cloud-trace-v2": {
      "component": "google-cloud-trace-v2",
      "version_file": "lib/google/cloud/trace/v2/version.rb"
    },
    "google-cloud-translate": {
      "component": "google-cloud-translate",
      "version_file": "lib/google/cloud/translate/version.rb"
    },
    "google-cloud-translate-v2": {
      "component": "google-cloud-translate-v2",
      "version_file": "lib/google/cloud/translate/v2/version.rb"
    },
    "google-cloud-translate-v3": {
      "component": "google-cloud-translate-v3",
      "version_file": "lib/google/cloud/translate/v3/version.rb"
    },
    "google-cloud-video-live_stream": {
      "component": "google-cloud-video-live_stream",
      "version_file": "lib/google/cloud/video/live_stream/version.rb"
    },
    "google-cloud-video-live_stream-v1": {
      "component": "google-cloud-video-live_stream-v1",
      "version_file": "lib/google/cloud/video/live_stream/v1/version.rb"
    },
    "google-cloud-video-stitcher": {
      "component": "google-cloud-video-stitcher",
      "version_file": "lib/google/cloud/video/stitcher/version.rb"
    },
    "google-cloud-video-stitcher-v1": {
      "component": "google-cloud-video-stitcher-v1",
      "version_file": "lib/google/cloud/video/stitcher/v1/version.rb"
    },
    "google-cloud-video-transcoder": {
      "component": "google-cloud-video-transcoder",
      "version_file": "lib/google/cloud/video/transcoder/version.rb"
    },
    "google-cloud-video-transcoder-v1": {
      "component": "google-cloud-video-transcoder-v1",
      "version_file": "lib/google/cloud/video/transcoder/v1/version.rb"
    },
    "google-cloud-video_intelligence": {
      "component": "google-cloud-video_intelligence",
      "version_file": "lib/google/cloud/video_intelligence/version.rb"
    },
    "google-cloud-video_intelligence-v1": {
      "component": "google-cloud-video_intelligence-v1",
      "version_file": "lib/google/cloud/video_intelligence/v1/version.rb"
    },
    "google-cloud-video_intelligence-v1beta2": {
      "component": "google-cloud-video_intelligence-v1beta2",
      "version_file": "lib/google/cloud/video_intelligence/v1beta2/version.rb"
    },
    "google-cloud-video_intelligence-v1p1beta1": {
      "component": "google-cloud-video_intelligence-v1p1beta1",
      "version_file": "lib/google/cloud/video_intelligence/v1p1beta1/version.rb"
    },
    "google-cloud-video_intelligence-v1p2beta1": {
      "component": "google-cloud-video_intelligence-v1p2beta1",
      "version_file": "lib/google/cloud/video_intelligence/v1p2beta1/version.rb"
    },
    "google-cloud-video_intelligence-v1p3beta1": {
      "component": "google-cloud-video_intelligence-v1p3beta1",
      "version_file": "lib/google/cloud/video_intelligence/v1p3beta1/version.rb"
    },
    "google-cloud-vision": {
      "component": "google-cloud-vision",
      "version_file": "lib/google/cloud/vision/version.rb"
    },
    "google-cloud-vision-v1": {
      "component": "google-cloud-vision-v1",
      "version_file": "lib/google/cloud/vision/v1/version.rb"
    },
    "google-cloud-vision-v1p3beta1": {
      "component": "google-cloud-vision-v1p3beta1",
      "version_file": "lib/google/cloud/vision/v1p3beta1/version.rb"
    },
    "google-cloud-vision-v1p4beta1": {
      "component": "google-cloud-vision-v1p4beta1",
      "version_file": "lib/google/cloud/vision/v1p4beta1/version.rb"
    },
    "google-cloud-vm_migration": {
      "component": "google-cloud-vm_migration",
      "version_file": "lib/google/cloud/vm_migration/version.rb"
    },
    "google-cloud-vm_migration-v1": {
      "component": "google-cloud-vm_migration-v1",
      "version_file": "lib/google/cloud/vm_migration/v1/version.rb"
    },
    "google-cloud-vmware_engine": {
      "component": "google-cloud-vmware_engine",
      "version_file": "lib/google/cloud/vmware_engine/version.rb"
    },
    "google-cloud-vmware_engine-v1": {
      "component": "google-cloud-vmware_engine-v1",
      "version_file": "lib/google/cloud/vmware_engine/v1/version.rb"
    },
    "google-cloud-vpc_access": {
      "component": "google-cloud-vpc_access",
      "version_file": "lib/google/cloud/vpc_access/version.rb"
    },
    "google-cloud-vpc_access-v1": {
      "component": "google-cloud-vpc_access-v1",
      "version_file": "lib/google/cloud/vpc_access/v1/version.rb"
    },
    "google-cloud-web_risk": {
      "component": "google-cloud-web_risk",
      "version_file": "lib/google/cloud/web_risk/version.rb"
    },
    "google-cloud-web_risk-v1": {
      "component": "google-cloud-web_risk-v1",
      "version_file": "lib/google/cloud/web_risk/v1/version.rb"
    },
    "google-cloud-web_risk-v1beta1": {
      "component": "google-cloud-web_risk-v1beta1",
      "version_file": "lib/google/cloud/web_risk/v1beta1/version.rb"
    },
    "google-cloud-web_security_scanner": {
      "component": "google-cloud-web_security_scanner",
      "version_file": "lib/google/cloud/web_security_scanner/version.rb"
    },
    "google-cloud-web_security_scanner-v1": {
      "component": "google-cloud-web_security_scanner-v1",
      "version_file": "lib/google/cloud/web_security_scanner/v1/version.rb"
    },
    "google-cloud-web_security_scanner-v1beta": {
      "component": "google-cloud-web_security_scanner-v1beta",
      "version_file": "lib/google/cloud/web_security_scanner/v1beta/version.rb"
    },
    "google-cloud-workflows": {
      "component": "google-cloud-workflows",
      "version_file": "lib/google/cloud/workflows/version.rb"
    },
    "google-cloud-workflows-executions-v1": {
      "component": "google-cloud-workflows-executions-v1",
      "version_file": "lib/google/cloud/workflows/executions/v1/version.rb"
    },
    "google-cloud-workflows-executions-v1beta": {
      "component": "google-cloud-workflows-executions-v1beta",
      "version_file": "lib/google/cloud/workflows/executions/v1beta/version.rb"
    },
    "google-cloud-workflows-v1": {
      "component": "google-cloud-workflows-v1",
      "version_file": "lib/google/cloud/workflows/v1/version.rb"
    },
    "google-cloud-workflows-v1beta": {
      "component": "google-cloud-workflows-v1beta",
      "version_file": "lib/google/cloud/workflows/v1beta/version.rb"
    },
    "google-iam-client": {
      "component": "google-iam-client",
      "version_file": "lib/google/iam/client/version.rb"
    },
    "google-iam-credentials": {
      "component": "google-iam-credentials",
      "version_file": "lib/google/iam/credentials/version.rb"
    },
    "google-iam-credentials-v1": {
      "component": "google-iam-credentials-v1",
      "version_file": "lib/google/iam/credentials/v1/version.rb"
    },
    "google-iam-v1": {
      "component": "google-iam-v1",
      "version_file": "lib/google/iam/v1/version.rb"
    },
    "google-iam-v1beta": {
      "component": "google-iam-v1beta",
      "version_file": "lib/google/iam/v1beta/version.rb"
    },
    "google-iam-v2": {
      "component": "google-iam-v2",
      "version_file": "lib/google/iam/v2/version.rb"
    },
    "google-identity-access_context_manager": {
      "component": "google-identity-access_context_manager",
      "version_file": "lib/google/identity/access_context_manager/version.rb"
    },
    "google-identity-access_context_manager-v1": {
      "component": "google-identity-access_context_manager-v1",
      "version_file": "lib/google/identity/access_context_manager/v1/version.rb"
    },
    "google-shopping-merchant-inventories": {
      "component": "google-shopping-merchant-inventories",
      "version_file": "lib/google/shopping/merchant/inventories/version.rb"
    },
    "google-shopping-merchant-inventories-v1beta": {
      "component": "google-shopping-merchant-inventories-v1beta",
      "version_file": "lib/google/shopping/merchant/inventories/v1beta/version.rb"
    },
    "google-shopping-merchant-reports": {
      "component": "google-shopping-merchant-reports",
      "version_file": "lib/google/shopping/merchant/reports/version.rb"
    },
    "google-shopping-merchant-reports-v1beta": {
      "component": "google-shopping-merchant-reports-v1beta",
      "version_file": "lib/google/shopping/merchant/reports/v1beta/version.rb"
    },
    "grafeas": {
      "component": "grafeas",
      "version_file": "lib/grafeas/version.rb"
    },
    "grafeas-v1": {
      "component": "grafeas-v1",
      "version_file": "lib/grafeas/v1/version.rb"
    },
    "stackdriver": {
      "component": "stackdriver",
      "version_file": "lib/stackdriver/version.rb"
    },
    "stackdriver-core": {
      "component": "stackdriver-core",
      "version_file": "lib/stackdriver/core/version.rb"
    }
  }
}<|MERGE_RESOLUTION|>--- conflicted
+++ resolved
@@ -663,16 +663,6 @@
       "component": "google-cloud-functions-v2",
       "version_file": "lib/google/cloud/functions/v2/version.rb"
     },
-<<<<<<< HEAD
-    "google-cloud-gaming": {
-      "component": "google-cloud-gaming",
-      "version_file": "lib/google/cloud/gaming/version.rb"
-=======
-    "google-cloud-gaming-v1": {
-      "component": "google-cloud-gaming-v1",
-      "version_file": "lib/google/cloud/gaming/v1/version.rb"
->>>>>>> e08e4b08
-    },
     "google-cloud-gke_backup": {
       "component": "google-cloud-gke_backup",
       "version_file": "lib/google/cloud/gke_backup/version.rb"
