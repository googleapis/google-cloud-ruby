--- conflicted
+++ resolved
@@ -123,11 +123,8 @@
     _(job.null_markers).must_equal ["NULL", "nil"]
     _(job.source_column_match).must_equal "POSITION"
     _(job.time_zone).must_equal "America/Los_Angeles"
-<<<<<<< HEAD
     _(job.reference_file_schema_uri).must_equal "gs://bucket/schema.json"
-=======
     _(job.preserve_ascii_control_characters).must_equal true
->>>>>>> c071df79
   end
 
   it "knows its statistics data" do
@@ -204,11 +201,8 @@
       "nullMarkers" => ["NULL", "nil"],
       "sourceColumnMatch" => "POSITION",
       "timeZone" => "America/Los_Angeles",
-<<<<<<< HEAD
-      "referenceFileSchemaUri" => "gs://bucket/schema.json"
-=======
+      "referenceFileSchemaUri" => "gs://bucket/schema.json",
       "preserveAsciiControlCharacters" => true
->>>>>>> c071df79
     }
     hash["statistics"]["load"] = {
       "inputFiles" => "3", # String per google/google-api-ruby-client#439
