require "bundler/setup"
require "bundler/gem_tasks"

require "rubocop/rake_task"
RuboCop::RakeTask.new

require "rake/testtask"
desc "Run tests."
Rake::TestTask.new do |t|
  t.libs << "test"
  t.test_files = FileList["test/**/*_test.rb"]
  t.warning = false
end

namespace :test do
  desc "Run tests with coverage."
  task :coverage do
    require "simplecov"
    SimpleCov.start do
      command_name "google-cloud-bigquery"
      track_files "lib/**/*.rb"
      add_filter "test/"
    end

    Rake::Task[:test].invoke
  end
end

# Acceptance tests
desc "Run the bigquery acceptance tests."
task :acceptance, :project, :keyfile do |_t, args|
  project = args[:project]
  project ||= ENV["BIGQUERY_TEST_PROJECT"] || ENV["GCLOUD_TEST_PROJECT"]
  keyfile = args[:keyfile]
  keyfile ||= ENV["BIGQUERY_TEST_KEYFILE"] || ENV["GCLOUD_TEST_KEYFILE"]
  if keyfile
    keyfile = File.read keyfile
  else
    keyfile ||= ENV["BIGQUERY_TEST_KEYFILE_JSON"] || ENV["GCLOUD_TEST_KEYFILE_JSON"]
  end
  if project.nil? || keyfile.nil?
    raise "You must provide a project and keyfile. e.g. rake acceptance[test123, /path/to/keyfile.json] or " \
          "BIGQUERY_TEST_PROJECT=test123 BIGQUERY_TEST_KEYFILE=/path/to/keyfile.json rake acceptance"
  end
  # clear any env var already set
  require "google/cloud/bigquery/credentials"
  (Google::Cloud::Bigquery::Credentials::PATH_ENV_VARS +
   Google::Cloud::Bigquery::Credentials::JSON_ENV_VARS).each do |path|
    ENV[path] = nil
  end
  require "google/cloud/storage/credentials"
  (Google::Cloud::Storage::Credentials::PATH_ENV_VARS +
   Google::Cloud::Storage::Credentials::JSON_ENV_VARS).each do |path|
    ENV[path] = nil
  end
  # always overwrite when running tests
  ENV["BIGQUERY_PROJECT"] = project
  ENV["BIGQUERY_KEYFILE_JSON"] = keyfile
  ENV["STORAGE_PROJECT"] = project
  ENV["STORAGE_KEYFILE_JSON"] = keyfile
  ENV["DATA_CATALOG_CREDENTIALS"] = project
  ENV["DATA_CATALOG_KEYFILE"] = keyfile

  Rake::Task["acceptance:run"].invoke
end

namespace :acceptance do
  desc "Run acceptance tests with coverage."
  task :coverage, :project, :keyfile do |_t, _args|
    require "simplecov"
    SimpleCov.start do
      command_name "google-cloud-bigquery"
      track_files "lib/**/*.rb"
      add_filter "acceptance/"
    end

    Rake::Task[:acceptance].invoke
  end

  desc "Removes *ALL* BigQuery datasets and tables. Use with caution."
  task :cleanup, :project, :keyfile do |_t, args|
    project = args[:project]
    project ||= ENV["BIGQUERY_TEST_PROJECT"] || ENV["GCLOUD_TEST_PROJECT"]
    keyfile = args[:keyfile]
    keyfile ||= ENV["BIGQUERY_TEST_KEYFILE"] || ENV["GCLOUD_TEST_KEYFILE"]
    if keyfile
      keyfile = File.read keyfile
    else
      keyfile ||= ENV["BIGQUERY_TEST_KEYFILE_JSON"] || ENV["GCLOUD_TEST_KEYFILE_JSON"]
    end
    if project.nil? || keyfile.nil?
      raise "You must provide a project and keyfile. e.g. rake acceptance:cleanup[test123, /path/to/keyfile.json] or " \
            "BIGQUERY_TEST_PROJECT=test123 BIGQUERY_TEST_KEYFILE=/path/to/keyfile.json rake acceptance:cleanup"
    end
    # clear any env var already set
    require "google/cloud/bigquery/credentials"
    (Google::Cloud::Bigquery::Credentials::PATH_ENV_VARS +
     Google::Cloud::Bigquery::Credentials::JSON_ENV_VARS).each do |path|
      ENV[path] = nil
    end
    # always overwrite when running tests
    ENV["BIGQUERY_PROJECT"] = project
    ENV["BIGQUERY_KEYFILE_JSON"] = keyfile

    $LOAD_PATH.unshift "lib"
    require "google/cloud/bigquery"
    puts "Cleaning up BigQuery datasets and tables"
    Google::Cloud.bigquery.datasets.all do |ds|
      ds.tables.all(&:delete)
      ds.delete force: true
    rescue Google::Cloud::Error => e
      puts e.message
    end
  end

  Rake::TestTask.new :run do |t|
    t.libs << "acceptance"
    t.test_files = FileList["acceptance/**/*_test.rb"]
    t.warning = false
  end
end

namespace :benchmark do
  desc "Run queries benchmark script."
  task :queries, :query_file do |_t, args|
    query_file = args[:query_file]
    query_file ||= "benchmark/queries.json"

    sh "bundle exec ruby benchmark/benchmark.rb #{query_file}"
  end

  desc "Run inserts benchmark script."
  task :inserts, :insert_count do |_t, args|
    insert_count = args[:insert_count]

    sh "bundle exec ruby benchmark/inserts.rb #{insert_count}"
  end
end

desc "Run yard-doctest example tests."
task :doctest do
  sh "bundle exec yard config load_plugins true && bundle exec yard doctest"
end

desc "Start an interactive shell."
task :console do
  require "irb"
  require "irb/completion"
<<<<<<< HEAD
=======

>>>>>>> fccd64fe
  $LOAD_PATH.unshift "lib"

  require "google-cloud-bigquery"
  def gcloud
    @gcloud ||= Google::Cloud.new
  end

  ARGV.clear
  IRB.start
end

require "yard"
require "yard/rake/yardoc_task"
YARD::Rake::YardocTask.new do |y|
  y.options << "--fail-on-warning"
end

desc "Run the CI build"
task :ci do
  header "BUILDING google-cloud-bigquery"
  header "google-cloud-bigquery rubocop", "*"
  Rake::Task[:rubocop].invoke
  header "google-cloud-bigquery yard", "*"
  Rake::Task[:yard].invoke
  header "google-cloud-bigquery doctest", "*"
  Rake::Task[:doctest].invoke
  header "google-cloud-bigquery test", "*"
  Rake::Task[:test].invoke
end
namespace :ci do
  desc "Run the CI build, with acceptance tests."
  task :acceptance do
    Rake::Task[:ci].invoke
    header "google-cloud-bigquery acceptance", "*"
    Rake::Task[:acceptance].invoke
  end
  task :a do
    # This is a handy shortcut to save typing
    Rake::Task["ci:acceptance"].invoke
  end
end

task :samples do
  Rake::Task["samples:latest"].invoke
end

namespace :samples do
  task :latest do
    Dir.chdir "samples/simple_app" do
      Bundler.with_unbundled_env do
        ENV["GOOGLE_CLOUD_SAMPLES_TEST"] = "not_master"
        sh "bundle update"
        sh "bundle exec rake test"
      end
    end
    Dir.chdir "samples/snippets" do
      Bundler.with_unbundled_env do
        ENV["GOOGLE_CLOUD_SAMPLES_TEST"] = "not_master"
        sh "bundle update"
        sh "bundle exec rake test"
      end
    end
  end

  task :master do
    Dir.chdir "samples/simple_app" do
      Bundler.with_unbundled_env do
        ENV["GOOGLE_CLOUD_SAMPLES_TEST"] = "master"
        sh "bundle update"
        sh "bundle exec rake test"
      end
    end
    Dir.chdir "samples/snippets" do
      Bundler.with_unbundled_env do
        ENV["GOOGLE_CLOUD_SAMPLES_TEST"] = "master"
        sh "bundle update"
        sh "bundle exec rake test"
      end
    end
  end
end

task default: :test

def header str, token = "#"
  line_length = str.length + 8
  puts ""
  puts token * line_length
  puts "#{token * 3} #{str} #{token * 3}"
  puts token * line_length
  puts ""
end<|MERGE_RESOLUTION|>--- conflicted
+++ resolved
@@ -146,10 +146,7 @@
 task :console do
   require "irb"
   require "irb/completion"
-<<<<<<< HEAD
-=======
-
->>>>>>> fccd64fe
+  
   $LOAD_PATH.unshift "lib"
 
   require "google-cloud-bigquery"
