# Copyright 2018 Google LLC
#
# Licensed under the Apache License, Version 2.0 (the "License");
# you may not use this file except in compliance with the License.
# You may obtain a copy of the License at
#
#     http://www.apache.org/licenses/LICENSE-2.0
#
# Unless required by applicable law or agreed to in writing, software
# distributed under the License is distributed on an "AS IS" BASIS,
# WITHOUT WARRANTIES OR CONDITIONS OF ANY KIND, either express or implied.
# See the License for the specific language governing permissions and
# limitations under the License.

"""This script is used to synthesize generated parts of this library."""

import synthtool as s
import synthtool.gcp as gcp
import logging
import re

logging.basicConfig(level=logging.DEBUG)

gapic = gcp.GAPICGenerator()

v1_library = gapic.ruby_library(
    'spanner', 'v1',
    config_path='/google/spanner/artman_spanner.yaml',
    artman_output_name='google-cloud-ruby/google-cloud-spanner'
)
s.copy(v1_library / 'lib/google/cloud/spanner/v1')
s.copy(v1_library / 'lib/google/spanner/v1')
s.copy(v1_library / 'test/google/cloud/spanner/v1')

v1_database_library = gapic.ruby_library(
    'spanneradmindatabase', 'v1',
    config_path='/google/spanner/admin/database/artman_spanner_admin_database.yaml',
    artman_output_name='google-cloud-ruby/google-cloud-spanner_admin_database')
s.copy(v1_database_library / 'lib/google/cloud/spanner/admin/database.rb')
s.copy(v1_database_library / 'lib/google/cloud/spanner/admin/database/v1.rb')
s.copy(v1_database_library / 'lib/google/cloud/spanner/admin/database/v1')
s.copy(v1_database_library / 'lib/google/spanner/admin/database/v1')
s.copy(v1_database_library / 'test/google/cloud/spanner/admin/database/v1')

v1_instance_library = gapic.ruby_library(
    'spanneradmininstance', 'v1',
    config_path='/google/spanner/admin/instance/artman_spanner_admin_instance.yaml',
    artman_output_name='google-cloud-ruby/google-cloud-spanner_admin_instance')
s.copy(v1_instance_library / 'lib/google/cloud/spanner/admin/instance.rb')
s.copy(v1_instance_library / 'lib/google/cloud/spanner/admin/instance/v1.rb')
s.copy(v1_instance_library / 'lib/google/cloud/spanner/admin/instance/v1')
s.copy(v1_instance_library / 'lib/google/spanner/admin/instance/v1')
s.copy(v1_instance_library / 'test/google/cloud/spanner/admin/instance/v1')

# Omitting lib/google/cloud/spanner/v1.rb for now because we are not exposing
# the low-level API.

# PERMANENT: We're combining three APIs into one gem.
s.replace(
    [
      'lib/google/cloud/spanner/admin/database/v1/database_admin_client.rb',
      'lib/google/cloud/spanner/admin/instance/v1/instance_admin_client.rb',
    ],
    "Gem.loaded_specs\\['google-cloud-spanner-admin-\\w+'\\]",
    "Gem.loaded_specs['google-cloud-spanner']")
s.replace(
    [
      'lib/google/cloud/spanner/admin/database.rb',
      'lib/google/cloud/spanner/admin/database/v1.rb',
      'lib/google/cloud/spanner/admin/instance.rb',
      'lib/google/cloud/spanner/admin/instance/v1.rb'
    ],
    '# \\$ gem install google-cloud-spanner-admin-\\w+',
    '# $ gem install google-cloud-spanner')

# PERMANENT: Handwritten layer owns Spanner.new so low-level clients need to
# use Spanner::V1.new instead of Spanner.new(version: :v1). Update the
# examples and tests.
s.replace(
    [
      'lib/google/cloud/spanner/v1/spanner_client.rb',
      'test/google/cloud/spanner/v1/spanner_client_test.rb'
    ],
    'require "google/cloud/spanner"',
    'require "google/cloud/spanner/v1"')
s.replace(
    [
      'lib/google/cloud/spanner/v1/spanner_client.rb',
      'test/google/cloud/spanner/v1/spanner_client_test.rb'
    ],
    'Google::Cloud::Spanner\\.new\\(version: :v1\\)',
    'Google::Cloud::Spanner::V1::SpannerClient.new')

# PERMANENT: API names for admin APIs
s.replace(
    [
      'lib/google/cloud/spanner/admin/database.rb',
      'lib/google/cloud/spanner/admin/database/v1.rb',
      'lib/google/cloud/spanner/admin/instance.rb',
      'lib/google/cloud/spanner/admin/instance/v1.rb'
    ],
    '/spanner-admin-\\w+\\.googleapis\\.com', '/spanner.googleapis.com')

# https://github.com/googleapis/gapic-generator/issues/2196
s.replace(
    [
      'lib/google/cloud/spanner/admin/database.rb',
      'lib/google/cloud/spanner/admin/database/v1.rb',
      'lib/google/cloud/spanner/admin/instance.rb',
      'lib/google/cloud/spanner/admin/instance/v1.rb'
    ],
    '\\[Product Documentation\\]: https://cloud\\.google\\.com/spanner-admin-\\w+\n',
    '[Product Documentation]: https://cloud.google.com/spanner\n')

# https://github.com/googleapis/gapic-generator/issues/2232
s.replace(
    [
      'lib/google/cloud/spanner/admin/database/v1/database_admin_client.rb',
      'lib/google/cloud/spanner/admin/instance/v1/instance_admin_client.rb'
    ],
    '\n\n(\\s+)class OperationsClient < Google::Longrunning::OperationsClient',
    '\n\n\\1# @private\n\\1class OperationsClient < Google::Longrunning::OperationsClient')

# https://github.com/googleapis/gapic-generator/issues/2242
def escape_braces(match):
    expr = re.compile('^([^`]*(`[^`]*`[^`]*)*)([^`#\\$\\\\])\\{([\\w,]+)\\}')
    content = match.group(0)
    while True:
        content, count = expr.subn('\\1\\3\\\\\\\\{\\4}', content)
        if count == 0:
            return content
s.replace(
    [
      'lib/google/cloud/spanner/v1/**/*.rb',
      'lib/google/cloud/spanner/admin/**/*.rb'
    ],
    '\n(\\s+)#[^\n]*[^\n#\\$\\\\]\\{[\\w,]+\\}',
    escape_braces)

# https://github.com/googleapis/gapic-generator/issues/2243
s.replace(
    [
      'lib/google/cloud/spanner/v1/*_client.rb',
      'lib/google/cloud/spanner/admin/*/v1/*_client.rb'
    ],
    '(\n\\s+class \\w+Client\n)(\\s+)(attr_reader :\\w+_stub)',
    '\\1\\2# @private\n\\2\\3')

# https://github.com/googleapis/gapic-generator/issues/2279
s.replace(
    'lib/**/*.rb',
    '\\A(((#[^\n]*)?\n)*# (Copyright \\d+|Generated by the protocol buffer compiler)[^\n]+\n(#[^\n]*\n)*\n)([^\n])',
    '\\1\n\\6')

# https://github.com/googleapis/gapic-generator/issues/2323
s.replace(
    'lib/**/*.rb',
    'https://github\\.com/GoogleCloudPlatform/google-cloud-ruby',
    'https://github.com/googleapis/google-cloud-ruby'
)
s.replace(
    'lib/**/*.rb',
    'https://googlecloudplatform\\.github\\.io/google-cloud-ruby',
    'https://googleapis.github.io/google-cloud-ruby'
)

<<<<<<< HEAD
# https://github.com/googleapis/google-cloud-ruby/issues/3058
s.replace(
    'lib/google/cloud/spanner/admin/database/v1/*_admin_client.rb',
    '(require \".*credentials\"\n)\n',
    '\\1require "google/cloud/spanner/version"\n\n'
)
s.replace(
    'lib/google/cloud/spanner/admin/database/v1/*_admin_client.rb',
    'Gem.loaded_specs\[.*\]\.version\.version',
    'Google::Cloud::Spanner::VERSION'
)
s.replace(
    'lib/google/cloud/spanner/admin/instance/v1/*_admin_client.rb',
    '(require \".*credentials\"\n)\n',
    '\\1require "google/cloud/spanner/version"\n\n'
)
s.replace(
    'lib/google/cloud/spanner/admin/instance/v1/*_admin_client.rb',
    'Gem.loaded_specs\[.*\]\.version\.version',
    'Google::Cloud::Spanner::VERSION'
)
s.replace(
    'lib/google/cloud/spanner/v1/spanner_client.rb',
    '(require \".*credentials\"\n)\n',
    '\\1require "google/cloud/spanner/version"\n\n'
)
s.replace(
    'lib/google/cloud/spanner/v1/spanner_client.rb',
    'Gem.loaded_specs\[.*\]\.version\.version',
    'Google::Cloud::Spanner::VERSION'
)
=======
# Exception tests have to check for both custom errors and retry wrapper errors
for version in ['v1']:
    s.replace(
        f'test/google/cloud/spanner/{version}/*_client_test.rb',
        'err = assert_raises Google::Gax::GaxError do',
        f'err = assert_raises Google::Gax::GaxError, CustomTestError_{version} do'
    )
    s.replace(
        f'test/google/cloud/spanner/admin/database/{version}/*_client_test.rb',
        'err = assert_raises Google::Gax::GaxError do',
        f'err = assert_raises Google::Gax::GaxError, CustomTestError_{version} do'
    )
    s.replace(
        f'test/google/cloud/spanner/admin/instance/{version}/*_client_test.rb',
        'err = assert_raises Google::Gax::GaxError do',
        f'err = assert_raises Google::Gax::GaxError, CustomTestError_{version} do'
    )
>>>>>>> 9d756615
<|MERGE_RESOLUTION|>--- conflicted
+++ resolved
@@ -164,7 +164,6 @@
     'https://googleapis.github.io/google-cloud-ruby'
 )
 
-<<<<<<< HEAD
 # https://github.com/googleapis/google-cloud-ruby/issues/3058
 s.replace(
     'lib/google/cloud/spanner/admin/database/v1/*_admin_client.rb',
@@ -196,7 +195,7 @@
     'Gem.loaded_specs\[.*\]\.version\.version',
     'Google::Cloud::Spanner::VERSION'
 )
-=======
+
 # Exception tests have to check for both custom errors and retry wrapper errors
 for version in ['v1']:
     s.replace(
@@ -213,5 +212,4 @@
         f'test/google/cloud/spanner/admin/instance/{version}/*_client_test.rb',
         'err = assert_raises Google::Gax::GaxError do',
         f'err = assert_raises Google::Gax::GaxError, CustomTestError_{version} do'
-    )
->>>>>>> 9d756615
+    )