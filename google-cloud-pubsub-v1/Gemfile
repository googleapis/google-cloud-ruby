--- conflicted
+++ resolved
@@ -2,11 +2,7 @@
 
 gemspec
 
-<<<<<<< HEAD
-gem "google-style", "~> 1.31.0"
-=======
 gem "google-style", "~> 1.31.1"
->>>>>>> 81febc03
 gem "minitest", "~> 5.22"
 gem "minitest-focus", "~> 1.4"
 gem "minitest-rg", "~> 5.3"
