--- conflicted
+++ resolved
@@ -29,11 +29,7 @@
 }
 
 if [ "$PACKAGE" = "post" ]; then
-<<<<<<< HEAD
-    export DOCS_CREDENTIALS=${KOKORO_KEYSTORE_DIR}/73713_docuploader_service_account
     npm install -g linkinator
-=======
->>>>>>> ac8ce21c
     (bundle update && bundle exec rake kokoro:post) || set_failed_status
 elif [ "$JOB_TYPE" = "nightly" ]; then
     for version in "${versions[@]}"; do
