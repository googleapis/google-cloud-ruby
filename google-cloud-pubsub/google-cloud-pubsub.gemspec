require File.expand_path("lib/google/cloud/pubsub/version", __dir__)

Gem::Specification.new do |gem|
  gem.name          = "google-cloud-pubsub"
  gem.version       = Google::Cloud::PubSub::VERSION

  gem.authors       = ["Mike Moore", "Chris Smith"]
  gem.email         = ["mike@blowmage.com", "quartzmo@gmail.com"]
  gem.description   = "google-cloud-pubsub is the official library for Google Cloud Pub/Sub."
  gem.summary       = "API Client library for Google Cloud Pub/Sub"
  gem.homepage      = "https://github.com/googleapis/google-cloud-ruby/tree/master/google-cloud-pubsub"
  gem.license       = "Apache-2.0"

  gem.files         = `git ls-files -- lib/*`.split("\n") +
                      ["OVERVIEW.md", "AUTHENTICATION.md", "EMULATOR.md", "LOGGING.md", "CONTRIBUTING.md",
                       "TROUBLESHOOTING.md", "CHANGELOG.md", "CODE_OF_CONDUCT.md", "LICENSE", ".yardopts"]
  gem.require_paths = ["lib"]

  gem.required_ruby_version = ">= 3.1"

<<<<<<< HEAD
  gem.add_dependency "concurrent-ruby", "~> 1.1"
  gem.add_dependency "google-cloud-core", "~> 1.5"
  gem.add_dependency "google-cloud-pubsub-v1", "~> 1.10"
=======
  gem.add_dependency "concurrent-ruby", "~> 1.3"
  gem.add_dependency "google-cloud-core", "~> 1.8"
  gem.add_dependency "google-cloud-pubsub-v1", "~> 1.11"
>>>>>>> f8069705
  gem.add_dependency "retriable", "~> 3.1"
end<|MERGE_RESOLUTION|>--- conflicted
+++ resolved
@@ -18,14 +18,8 @@
 
   gem.required_ruby_version = ">= 3.1"
 
-<<<<<<< HEAD
-  gem.add_dependency "concurrent-ruby", "~> 1.1"
-  gem.add_dependency "google-cloud-core", "~> 1.5"
-  gem.add_dependency "google-cloud-pubsub-v1", "~> 1.10"
-=======
   gem.add_dependency "concurrent-ruby", "~> 1.3"
   gem.add_dependency "google-cloud-core", "~> 1.8"
   gem.add_dependency "google-cloud-pubsub-v1", "~> 1.11"
->>>>>>> f8069705
   gem.add_dependency "retriable", "~> 3.1"
 end