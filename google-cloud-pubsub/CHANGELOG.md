# Release History

<<<<<<< HEAD
=======
### 2.8.1 / 2021-09-22

#### Bug Fixes

* Change IAM and Schema client metadata hash keys to symbols

#### Documentation

* Fix typo in Emulator guide links

>>>>>>> 712fd0e9
### 2.8.0 / 2021-08-30

#### Features

* Add Pub/Sub topic retention fields
  * Add retention to Project#create_topic
  * Add Topic#retention
  * Add Topic#retention=
  * Add Subscription#topic_retention

### 2.7.1 / 2021-07-08

#### Documentation

* Update AUTHENTICATION.md in handwritten packages

### 2.7.0 / 2021-06-15

#### Features

* Add Publisher Flow Control
  * Add flow_control to async options in Project#create_topic and Project#topic
  * Add FlowControlLimitError

#### Bug Fixes

* Fix Project#schema and #schemas to return full resource
  * Include schema definition in default return values.
  * Fix Schema#definition to return nil instead of empty string when not present.

### 2.6.1 / 2021-04-28

#### Bug Fixes

* Add final flush of pending requests to Subscriber#wait!
  * fix(pubsub): Add final flush of pending requests to Subscriber#wait!

### 2.6.0 / 2021-04-19

#### Features

* Add ordering_key to Topic#publish
  * Add ordering_key to BatchPublisher#publish

#### Documentation

* The immediate: false option is recommended to avoid adverse impacts on the performance of pull operations ([#11153](https://www.github.com/googleapis/google-cloud-ruby/issues/11153))
* Update Subscription#pull docs and samples to recommend immediate: false

### 2.5.0 / 2021-04-01

#### Features

* Add Schema support
  * Add Schema
  * Add Project#create_schema
  * Add Project#schema
  * Add Project#schemas (Schema::List)
  * Add Project#valid_schema?
  * Add schema options to Project#create_topic
  * Add Topic#schema_name
  * Add Topic#message_encoding
  * Add Topic#message_encoding_binary?
  * Add Topic#message_encoding_json?

### 2.4.0 / 2021-03-10

#### Features

* Drop support for Ruby 2.4 and add support for Ruby 3.0

### 2.3.2 / 2021-02-08

#### Bug Fixes

* Fix project option in Project#topic and Project#subscription
  * Ensure that project option is used when skip_lookup is false.
  * Improve documentation of topic_name, subscription_name and snapshot_name.

### 2.3.1 / 2021-01-13

#### Bug Fixes

* Update Subscription#retry_policy=
  * Remove conditional RPC to fetch full resource before update.

### 2.3.0 / 2020-11-18

#### Features

* Add inventory.use_legacy_flow_control to listen options
  * Add inventory.use_legacy_flow_control to Subscription#listen options
  * Add Subscriber#use_legacy_flow_control?

#### Documentation

* Remove EXPERIMENTAL label from RetryPolicy docs

### 2.2.0 / 2020-11-11

#### Features

* Add Subscription#remove_dead_letter_policy

### 2.1.1 / 2020-10-26

#### Documentation

* Update deprecated attribute name limit to max_outstanding_messages

### 2.1.0 / 2020-09-17

#### Features

* quota_project can be set via library configuration ([#7630](https://www.github.com/googleapis/google-cloud-ruby/issues/7630))
* Add push_config (PushConfig) param to Topic#subscribe
  * Make PushConfig constructor public.

#### Documentation

* Update sample code for on_error, at_exit, and concurrency tuning

### 2.0.0 / 2020-08-06

This is a major update that removes the "low-level" client interface code, and
instead adds the new `google-cloud-pubsub-v1` gem as a dependency.
The new dependency is a rewritten low-level client, produced by a next-
generation client code generator, with improved performance and stability.

This change should have no effect on the high-level interface that most users
will use. The one exception is that the (mostly undocumented) `client_config`
argument, for adjusting low-level parameters such as RPC retry settings on
client objects, has been removed. If you need to adjust these parameters, use
the configuration interface in `google-cloud-pubsub-v1`.

Substantial changes have been made in the low-level interfaces, however. If you
are using the low-level classes under the `Google::Cloud::PubSub::V1` module,
please review the docs for the new `google-cloud-pubsub-v1` gem. In
particular:

* Some classes have been renamed, notably the client classes themselves.
* The client constructor takes a configuration block instead of configuration
  keyword arguments.
* All RPC method arguments are now keyword arguments.

### 1.10.0 / 2020-07-23

#### Features

* Add Subscription#detach and #detached?

### 1.9.0 / 2020-07-21

#### Features

* Add support for server-side flow control

### 1.8.0 / 2020-06-29

#### Features

* Add Subscription#filter

### 1.7.1 / 2020-05-28

#### Documentation

* Fix a few broken links

### 1.7.0 / 2020-05-21

#### Features

* Add Retry Policy support
  * Add RetryPolicy
  * Add retry_policy param to Topic#subscribe
  * Add Subscription#retry_policy
  * Add Subscription#retry_policy=
* Set client-scoped UUID in initial StreamingPullRequest#client_id

### 1.6.1 / 2020-05-06

#### Documentation

* Fix example in Emulator documentation
* Remove experimental notice from ReceivedMessage#delivery_attempt
* Wrap example URLs in backticks

### 1.6.0 / 2020-04-06

#### Features

* Add list_topic_snapshots and get_snapshot
  * Add PublisherClient#list_topic_snapshots
  * Add SubscriberClient#get_snapshot

#### Documentation

* Remove a spurious link in the low-level interface documentation.

### 1.5.0 / 2020-03-25

#### Features

* Add max_duration_per_lease_extension to Subscription#listen and Subscriber

### 1.4.0 / 2020-03-11

#### Features

*  Rename Subscriber inventory methods and params
  * Rename Subscriber#inventory_limit to #max_outstanding_messages
  * Rename Subscriber#bytesize to #max_outstanding_bytes
  * Rename Subscriber#extension to #max_total_lease_duration
  * Add deprecated aliases for the original methods
* Support separate project setting for quota/billing

#### Documentation

* Update documentation in the lower-level client

### 1.3.1 / 2020-02-18

#### Bug Fixes

* Move Thread.new to end of AsyncPublisher#initialize

### 1.3.0 / 2020-02-10

#### Features

* Add support for Dead Letter Topics
  * Add `dead_letter_topic` and `dead_letter_max_delivery_attempts` to `Topic#subscribe`
  * Add `Subscription#dead_letter_topic` and `Subscription#dead_letter_topic=`
  * Add `Subscription#dead_letter_max_delivery_attempts` and `Subscription#dead_letter_max_delivery_attempts=`
  * Add `ReceivedMessage#delivery_attempt`

### 1.2.2 / 2020-02-04

#### Performance Improvements

* Add StreamingPullRequest#client_id to the lower-level API

### 1.2.1 / 2020-01-23

#### Documentation

* Update copyright year

### 1.2.0 / 2020-01-09

#### Features

* Add Subscriber inventory settings
  * Add the following settings to Subscriber:
    * Subscriber#inventory_limit
    * Subscriber#inventory_bytesize
    * Subscriber#extension
  * Allow Subscription#listen inventory argument to be a hash.
* Update AsyncPublisher configuration defaults
  * Update AsyncPublisher defaults to the following:
    * max_bytes to 1MB, was 10MB.
    * max_messages to 100, was 1,000.
    * interval to 10 milliseconds, was 250 milliseconds.
    * publish thread count to 2, was 4
    * callback thread count to 4, was 8.

### 1.1.3 / 2019-12-18

#### Bug Fixes

* Fix MonitorMixin usage on Ruby 2.7
  * Ruby 2.7 will error if new_cond is called before super().
  * Make the call to super() be the first call in initialize

### 1.1.2 / 2019-11-19

#### Performance Improvements

* Update network configuration

### 1.1.1 / 2019-11-06

#### Bug Fixes

* Update minimum runtime dependencies

#### Documentation

* Update the list of GCP environments for automatic authentication

### 1.1.0 / 2019-10-23

#### Features

* Add support for Ordering Keys
  * Google Cloud Pub/Sub ordering keys provide the ability to ensure related
    messages are sent to subscribers in the order in which they were published.
    The service guarantees that, for a given ordering key and publisher, messages
    are sent to subscribers in the order in which they were published.
  * Note: At the time of this release, ordering keys are not yet publicly enabled
    and requires special project enablements.
  * Add Google::Cloud::PubSub::Topic#enable_message_ordering! method.
  * Add Google::Cloud::PubSub::Topic#message_ordering? method.
  * Add ordering_key argument to Google::Cloud::PubSub::Topic#publish_async method.
  * Add Google::Cloud::PubSub::Topic#resume_publish method.
  * Add message_ordering argument to Google::Cloud::PubSub::Topic#subscribe method.
  * Add Google::Cloud::PubSub::Subscription#message_ordering? method.
* Update Ruby dependency to minimum of 2.4.

### 1.0.2 / 2019-10-10

#### Bug Fixes

* Fix Subscriber state after releasing messages
  * Correctly reset the Subscriber state when releasing messages
    after the callback either raises an error, or the callback
    fails to call acknowledge or modify_ack_deadline on the
    message. If a Subscriber fills it's inventory, and stops
    pulling additional messages before all the callbacks are
    completed (moves to a paused state) then the Subscriber
    could become stuck in a paused state.
  * A paused Subscriber will now check whether to unpause after
    the callback is completed, instead of when acknowledge or
    modify_ack_deadline is called on the message.

### 1.0.1 / 2019-10-01

#### Bug Fixes

* Fix Subscriber lease issue
  * Fix logic for renewing Subscriber lease for messages.
    * Subscriptions with very low volume would only be renewed once.
    * Now messages will be renewed as many times as it takes until 
* Fix Subscriber lease timing
  * Start the clock for the next lease renewal immediately.
  * This help Subscriptions with a very short deadline not

### 1.0.0 / 2019-09-30

#### Features

* Allow wait to block for specified time
  * Add timeout argument to Subscriber#wait! method.
  * Document timeout argument on AsyncPublisher#wait! method.
* Add stop! convenience method, calling both stop and wait
  * Add Subscriber#stop! method.
  * Add AsyncPublisher#stop! method.

### 0.39.3 / 2019-09-27

#### Bug Fixes

* Fix Subscriber#wait! behavior
  * Fix an issue where the Subscriber#wait! would block
    for only 60 seconds, and not indefinitely.
  * This was introduced in the previous release, 0.39.2.

#### Configuration Changes

* Update Subscriber acknowledge and modify_ack_deadline configuration
  * The acknowledge and modify_ack_deadline RPCs have a lower size
    limit than the other RPCs. Requests larger than 524288 bytes will
    raise invalid argument errors.
* Update low-level client network configuration

### 0.39.2 / 2019-09-17

#### Bug Fixes

* Do not interrupt Subscriber callbacks when stopping
  * Allow in-process callbacks to complete when a Subscriber is stopped.

#### Documentation

* Update Subscriber stop and wait documentation
  * Update Subscriber#stop and Subscriber#wait! method

### 0.39.1 / 2019-09-04

#### Features

* Update Dead Letter Policy
  * Add ReceivedMessage#delivery_attempt
  * Experimental

### 0.39.0 / 2019-08-23

#### Features

* Add Dead Letter Policy to low-level API
  * Add Google::Cloud::PubSub::V1::Subscription#dead_letter_policy
  * Add Google::Cloud::PubSub::V1::DeadLetterPolicy class

#### Documentation

* Update documentation

### 0.38.1 / 2019-08-02

* Add endpoint argument to constructor

### 0.38.0 / 2019-07-31

* Allow persistence_regions to be set
  * Support setting persistence_regions on topic creation
    and topic update.
* Allow Service endpoint to be configured
  * Google::Cloud::PubSub.configure.endpoint
* Fix max threads setting in thread pools
  * Thread pools once again limit the number of threads allocated.
* Reduce thread usage at startup
  * Allocate threads in pool as needed, not all up front
* Update documentation links

### 0.37.1 / 2019-07-09

* Add IAM GetPolicyOptions in the lower-level interface.
* Support overriding service host and port in the low-level interface.
* Fixed race in TimedUnaryBuffer.

### 0.37.0 / 2019-06-17

* Add Topic#persistence_regions
* Subscriber changes
  * Fix potential inventory bug
  * Messages are removed after callback
    * This change prevents the Subscriber inventory from filling up
      when messages are never acked or nacked in the user callback.
      This might happen due to an error in the user callback code.
      Removing a message from the inventory will cause the message to
      be redelivered and reprocessed.
  * Update concurrency implementation
    * Use concurrent-ruby Promises framework.
* Update network configuration
* Enable grpc.service_config_disable_resolution

### 0.36.0 / 2019-05-21

* Add Topic#kms_key
  * Add the Cloud KMS encryption key that will be used to
    protect access to messages published on a topic.
* Updates to the low-level API:
  * Add Topic#kms_key_name (experimental)
  * Snapshots no longer marked beta.
  * Update IAM documentation.

### 0.35.0 / 2019-04-25

* Add Subscription#push_config and Subscription::PushConfig
* Add Subscription#expires_in
* Add Topic#reload!
* Add Subscription#reload!
* Update low-level generated files  
  * Add PushConfig#oidc_token
  * Add ordering_key to PubsubMessage.
  * Add enable_message_ordering to Subscription.
  * Extract gRPC header values from request.
  * Update documentation.

### 0.34.1 / 2019-02-13

* Fix bug (typo) in retrieving default on_error proc.
* Update network configuration.

### 0.34.0 / 2019-02-01

* Switch to use Google::Cloud::PubSub namespace.
* Add PubSub on_error configuration.
* Major updates to Subscriber
  * Add dependency on current-ruby.
  * Updates are now made using unary API calls, not the gRPC stream.
  * Update Subscriber inventory lease mechanics:
    * This change will help avoid race conditions by ensuring that
      inventory lease renewal actions don't override ack/nack/delay
      actions made on a received message via the Subscriber callback.
  * Changes to avoid potential race conditions in updates.
* Add reference?/resource? helper methods:
  * Topic#reference?
  * Topic#resource?
  * Subscription#reference?
  * Subscription#resource?
* Add documentation for methods that will make an API call
  when called on a reference object.
  * Topic#labels
  * Subscription#topic
  * Subscription#deadline
  * Subscription#retain_acked
  * Subscription#retention
  * Subscription#endpoint
  * Subscription#labels
  * Subscription#exists?
  * Subscription#listen (without deadline optional argument)
* Add example code for avoiding API calls to Overview guide.
* Remove the #delay alias for modify_ack_deadline.
  * Users should use the modify_ack_deadline and modify_ack_deadline!
    methods directly instead.
* Make use of Credentials#project_id
  * Use Credentials#project_id
    If a project_id is not provided, use the value on the Credentials object.
    This value was added in googleauth 0.7.0.
  * Loosen googleauth dependency
    Allow for new releases up to 0.10.
    The googleauth devs have committed to maintaining the current API
    and will not make backwards compatible changes before 0.10.
* Update low level API
  * Add expiration_policy field
  * Numerous updates and fixes to the low-level documentation,
    including fixes for some broken links.i

### 0.33.2 / 2018-10-29

* Rename delay methods to modify_ack_deadline
  * Rename modify_ack_deadling aliases to delay
  * This maintains backwards compatibility

### 0.33.1 / 2018-10-03

* Update connection configuration.
  * Treat Acknowledge as idempotent.

### 0.33.0 / 2018-09-20

* Add support for user labels to Snapshot, Subscription and Topic.
* Update documentation.
  * Change documentation URL to googleapis GitHub org.
* Fix circular require warning.

### 0.32.2 / 2018-09-12

* Add missing documentation files to package.

### 0.32.1 / 2018-09-10

* Fix issue where client_config was not being used on publisher API calls.
* Update documentation.

### 0.32.0 / 2018-08-14

* Updated Subscriber implementation
  * Revised shutdown mechanics
    * Fixes stop and wait! would hanging indefinitely.
    * Reduce the number of GRPC warnings printed.
  * Added error callbacks to the API
    *  Use error handler to be notified when unhandled errors
       occur on a subscriber's stream thread.
* Documentation updates.

### 0.31.1 / 2018-08-14

* Fix bug in AsyncUnaryPusher,
  * The modify_ack_deadline requests were malformed.

### 0.31.0 / 2018-06-12

* Switch Subscriber to use unary RPC calls for ack/modack.
* Reduce number of String objects that are garbage collected.
* Documentation updates.

### 0.30.2 / 2018-04-02

* Subscriber stability enhancements.
* Subscriber performance enhancements.

### 0.30.1 / 2018-03-08

* Fix Subscriber thread leak.

### 0.30.0 / 2018-02-27

* Support Shared Configuration.
* Fix issue with IAM Policy not refreshing properly.

### 0.29.0 / 2017-12-19

* Update Subscriber's receipt of received messages.
* Refactor Subscriber implementation to fix some threading bugs.
* Update google-gax dependency to 1.0.

### 0.28.1 / 2017-11-21

* Remove warning when connecting to Pub/Sub Emulator.

### 0.28.0 / 2017-11-14

* Add `Google::Cloud::Pubsub::Credentials` class.
* Rename constructor arguments to `project_id` and `credentials`.
  (The previous arguments `project` and `keyfile` are still supported.)
* Document `Google::Auth::Credentials` as `credentials` value.
* Update generated low level GAPIC code.
* Updated `google-gax` (`grpc`, `google-protobuf`), `googleauth` dependencies.

### 0.27.2 / 2017-10-18

* Update documentation

### 0.27.1 / 2017-10-11

* Add keepalive to gRPC connections.
* Update Subscriber Streaming Messages error handling
* Fix link in README

### 0.27.0 / 2017-08-10

This is a major release that offers new functionality. It adds the ability to asynchronously publish batches of messages when a threshold is met (batch message count, total batch size, batch age). It also adds the ability to receive and acknowledge messages via multiple streams.

* Publishing Messages Asynchronously
  * `Topic#publish_async` and `AsyncPublisher` added
  * `AsyncPublisher` can be stopped
  * `PublishResult` object is yielded from `Topic#publish_async`
* Subscriber Streaming Messages
  * `Subscription#listen` changed to return a `Subscriber` object
  * `Subscriber` can open multiple streams to pull messages
  * `Subscriber` must be started to begin streaming messages
  * `Subscriber` can be stopped
  * `Subscriber`'s received messages are leased until acknowledged or rejected
* Other Additions
  * `ReceivedMessage#reject!` method added (aliased as `nack!` and `ignore!`)
  * `Message#published_at` attribute was added
* Removals
  * `Project#publish` method has been removed
  * `Project#subscribe` method has been removed
  * `Project#topic` method argument `autocreate` was removed
  * `Subscription#pull` method argument `autoack` was removed
  * `Subscription#wait_for_messages` method argument `autoack` was removed

### 0.26.0 / 2017-07-11

* Update GAPIC configuration to exclude `UNAVAILABLE` errors from automatic retry.
* Update initialization to raise a better error if project ID is not specified.

### 0.25.0 / 2017-06-01

* Add Snapshot and Subscription#seek.
* Add Subscription#retain_acked and Subscription#retention.
* Update gem spec homepage links.
* Remove memoization of Policy.
* Remove force parameter from Subscription#policy and Topic#policy.
* Remove Policy#deep_dup.
* Configure gRPC max_send_message_length and max_receive_message_length
to accommodate max message size > 4 MB.

### 0.24.0 / 2017-03-31

* Updated documentation
* Updated retry configuration for pull requests
* Automatic retry on `UNAVAILABLE` errors

### 0.23.2 / 2017-03-03

* No public API changes.
* Update GRPC header value sent to the Pub/Sub API.

### 0.23.1 / 2017-03-01

* No public API changes.
* Update GRPC header value sent to the Pub/Sub API.
* Low level API adds new Protobuf types and GAPIC methods.

### 0.23.0 / 2017-02-21

* Add emulator_host parameter
* Fix GRPC retry bug
* The client_config data structure has replaced retry_codes/retry_codes_def with retry_codes
* Update GRPC/Protobuf/GAX dependencies

### 0.22.0 / 2017-01-26

* Change class names in low-level API (GAPIC)
* Change method parameters in low-level API (GAPIC)
* Add LICENSE to package.

### 0.21.0 / 2016-10-20

* New service constructor Google::Cloud::Pubsub.new
* New constructor argument client_config

### 0.20.1 / 2016-09-02

* Fix an issue with the GRPC client and forked sub-processes

### 0.20.0 / 2016-08-26

This gem contains the Google Cloud Pub/Sub service implementation for the `google-cloud` gem. The `google-cloud` gem replaces the old `gcloud` gem. Legacy code can continue to use the `gcloud` gem.

* Namespace is now `Google::Cloud`
* The `google-cloud` gem is now an umbrella package for individual gems<|MERGE_RESOLUTION|>--- conflicted
+++ resolved
@@ -1,7 +1,5 @@
 # Release History
 
-<<<<<<< HEAD
-=======
 ### 2.8.1 / 2021-09-22
 
 #### Bug Fixes
@@ -12,7 +10,6 @@
 
 * Fix typo in Emulator guide links
 
->>>>>>> 712fd0e9
 ### 2.8.0 / 2021-08-30
 
 #### Features
