--- conflicted
+++ resolved
@@ -82,13 +82,8 @@
                        interval: 0.01,
                        threads: {},
                        flow_control: {},
-<<<<<<< HEAD
-                       compress: false,
-                       compression_bytes_threshold: 240
-=======
                        compress: nil,
                        compression_bytes_threshold: nil
->>>>>>> 59e0101f
           # init MonitorMixin
           super()
           @topic_name = service.topic_path topic_name
@@ -113,14 +108,9 @@
           @cond = new_cond
           @flow_controller = FlowController.new(**@flow_control)
           @thread = Thread.new { run_background }
-<<<<<<< HEAD
-          @compress = compress
-          @compression_bytes_threshold = compression_bytes_threshold
-=======
           @compress = compress || Google::Cloud::PubSub::DEFAULT_COMPRESS
           @compression_bytes_threshold = compression_bytes_threshold ||
                                          Google::Cloud::PubSub::DEFAULT_COMPRESSION_BYTES_THRESHOLD
->>>>>>> 59e0101f
         end
 
         ##
