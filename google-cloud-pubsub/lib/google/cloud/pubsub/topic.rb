--- conflicted
+++ resolved
@@ -676,11 +676,7 @@
         #   topic.publish "task completed",
         #                 ordering_key: "task-key"
         #
-<<<<<<< HEAD
-        def publish data = nil, attributes = nil, ordering_key: nil, compress: false, compression_bytes_threshold: 240,
-=======
         def publish data = nil, attributes = nil, ordering_key: nil, compress: nil, compression_bytes_threshold: nil,
->>>>>>> 59e0101f
                     **extra_attrs, &block
           ensure_service!
           batch = BatchPublisher.new data,
