# Copyright 2015 Google LLC
#
# Licensed under the Apache License, Version 2.0 (the "License");
# you may not use this file except in compliance with the License.
# You may obtain a copy of the License at
#
#     https://www.apache.org/licenses/LICENSE-2.0
#
# Unless required by applicable law or agreed to in writing, software
# distributed under the License is distributed on an "AS IS" BASIS,
# WITHOUT WARRANTIES OR CONDITIONS OF ANY KIND, either express or implied.
# See the License for the specific language governing permissions and
# limitations under the License.


require "google/cloud/pubsub/convert"

module Google
  module Cloud
    module PubSub
      ##
      # Topic Batch Publisher object used to publish multiple messages at
      # once.
      #
      # @example
      #   require "google/cloud/pubsub"
      #
      #   pubsub = Google::Cloud::PubSub.new
      #
      #   topic = pubsub.topic "my-topic"
      #   msgs = topic.publish do |batch_publisher|
      #     batch_publisher.publish "task 1 completed", foo: :bar
      #     batch_publisher.publish "task 2 completed", foo: :baz
      #     batch_publisher.publish "task 3 completed", foo: :bif
      #   end
      #
      class BatchPublisher
        ##
        # @private The messages to publish
        attr_reader :messages

        ##
        # @private Enables publisher compression
        attr_reader :compress

        ##
        # @private The threshold bytes size for compression
        attr_reader :compression_bytes_threshold

        ##
        # @private The total bytes size of messages data.
        attr_reader :total_message_bytes

        ##
        # @private Create a new instance of the object.
<<<<<<< HEAD
        def initialize data, attributes, ordering_key, extra_attrs, compress: false, compression_bytes_threshold: 240
          @messages = []
          @mode = :batch
          @compress = compress
          @compression_bytes_threshold = compression_bytes_threshold
=======
        def initialize data,
                       attributes,
                       ordering_key,
                       extra_attrs,
                       compress: nil,
                       compression_bytes_threshold: nil
          @messages = []
          @mode = :batch
          @compress = compress || Google::Cloud::PubSub::DEFAULT_COMPRESS
          @compression_bytes_threshold = compression_bytes_threshold ||
                                         Google::Cloud::PubSub::DEFAULT_COMPRESSION_BYTES_THRESHOLD
>>>>>>> 59e0101f
          @total_message_bytes = 0
          return if data.nil?
          @mode = :single
          publish data, attributes, ordering_key: ordering_key, **extra_attrs
        end

        ##
        # Add a message to the batch to be published to the topic.
        # All messages added to the batch will be published at once.
        # See {Google::Cloud::PubSub::Topic#publish}
        #
        # @param [String, File] data The message payload. This will be converted
        #   to bytes encoded as ASCII-8BIT.
        # @param [Hash] attributes Optional attributes for the message.
        # @param [String] ordering_key Identifies related messages for which
        #   publish order should be respected.
        #
        # @example Multiple messages can be sent at the same time using a block:
        #   require "google/cloud/pubsub"
        #
        #   pubsub = Google::Cloud::PubSub.new
        #
        #   topic = pubsub.topic "my-topic"
        #   msgs = topic.publish do |batch_publisher|
        #     batch_publisher.publish "task 1 completed", foo: :bar
        #     batch_publisher.publish "task 2 completed", foo: :baz
        #     batch_publisher.publish "task 3 completed", foo: :bif
        #   end
        #
        def publish data, attributes = nil, ordering_key: nil, **extra_attrs
          msg = Convert.pubsub_message data, attributes, ordering_key, extra_attrs
          @total_message_bytes += msg.data.bytesize + 2
          @messages << msg
        end

        ##
        # @private Create Message objects with message ids.
        def to_gcloud_messages message_ids
          msgs = @messages.zip(Array(message_ids)).map do |msg, id|
            msg.message_id = id
            Message.from_grpc msg
          end
          # Return just one Message if a single publish,
          # otherwise return the array of Messages.
          if @mode == :single && msgs.count <= 1
            msgs.first
          else
            msgs
          end
        end

        ##
        # @private  Call the publish API with arrays of data and attrs.
        def publish_batch_messages topic_name, service
          grpc = service.publish topic_name,
                                 messages,
                                 compress: compress && total_message_bytes >= compression_bytes_threshold
          to_gcloud_messages Array(grpc.message_ids)
        end
      end
    end

    Pubsub = PubSub unless const_defined? :Pubsub
  end
end<|MERGE_RESOLUTION|>--- conflicted
+++ resolved
@@ -53,13 +53,6 @@
 
         ##
         # @private Create a new instance of the object.
-<<<<<<< HEAD
-        def initialize data, attributes, ordering_key, extra_attrs, compress: false, compression_bytes_threshold: 240
-          @messages = []
-          @mode = :batch
-          @compress = compress
-          @compression_bytes_threshold = compression_bytes_threshold
-=======
         def initialize data,
                        attributes,
                        ordering_key,
@@ -71,7 +64,6 @@
           @compress = compress || Google::Cloud::PubSub::DEFAULT_COMPRESS
           @compression_bytes_threshold = compression_bytes_threshold ||
                                          Google::Cloud::PubSub::DEFAULT_COMPRESSION_BYTES_THRESHOLD
->>>>>>> 59e0101f
           @total_message_bytes = 0
           return if data.nil?
           @mode = :single
