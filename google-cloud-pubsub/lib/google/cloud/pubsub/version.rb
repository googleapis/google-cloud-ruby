--- conflicted
+++ resolved
@@ -16,11 +16,7 @@
 module Google
   module Cloud
     module PubSub
-<<<<<<< HEAD
-      VERSION = "2.8.0".freeze
-=======
       VERSION = "2.8.1".freeze
->>>>>>> 712fd0e9
     end
 
     Pubsub = PubSub unless const_defined? :Pubsub
